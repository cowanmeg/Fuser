--- conflicted
+++ resolved
@@ -53,13 +53,8 @@
 */
 
 TEST_F(PipelineTest, Pipeline) {
-<<<<<<< HEAD
-  const std::vector<int64_t> input_shape1 = {3096, 1123};
-  const std::vector<int64_t> input_shape2 = {2048, 73, 81};
-=======
   const std::vector<int64_t> input_shape1 = {6, 7};
   const std::vector<int64_t> input_shape2 = {3, 5, 2};
->>>>>>> e11b6f48
   // ===========================================================
   //        FUSION
   // ===========================================================
@@ -132,8 +127,6 @@
   inputs = {
       at::randn(input_shape1, tensor_options),
       at::randn(input_shape2, tensor_options)};
-<<<<<<< HEAD
-=======
 
   validate();
 }
@@ -177,7 +170,10 @@
   }
   std::vector<int64_t> unsharded_input_sizes = {
       first_axis_extent, second_axis_extent, 3, 5};
-
+  std::vector<int64_t> sharded_input_sizes = unsharded_input_sizes;
+  if (is_stage0_sharded) {
+    sharded_input_sizes[0] = 1;
+  }
   FusionGuard fg(fusion.get());
   TensorView* tv0 = makeConcreteTensor(unsharded_input_sizes);
   TensorView* tv1 = sum(tv0, {3});
@@ -203,89 +199,12 @@
   }
 
   inputs = {
-      at::ones(unsharded_input_sizes, tensor_options) *
+      at::ones(sharded_input_sizes, tensor_options) *
       communicator->deviceId()};
->>>>>>> e11b6f48
-
-  executeAndValidate();
+
+  validate();
 }
 
-<<<<<<< HEAD
-//(backend type, first stage's mesh, second stage's mesh (if not null), is first
-//stage sharded?, is second
-// stage sharded?, do_reduction?)
-using PipelineTestTwoStagesParams =
-    std::tuple<CommunicatorBackend, DeviceMesh, DeviceMesh, bool, bool, bool>;
-class PipelineTestTwoStages
-    : public PipelineTest,
-      public ::testing::WithParamInterface<PipelineTestTwoStagesParams> {};
-
-TEST_P(PipelineTestTwoStages, Communication) {
-  auto
-      [backend,
-       mesh0,
-       mesh1,
-       is_stage0_sharded,
-       is_stage1_sharded,
-       do_reduction] = GetParam();
-  if (!communicator->isBackendAvailable(backend)) {
-    GTEST_SKIP() << "Backend not available";
-  }
-  communicator->setDefaultBackend(backend);
-
-  if (mesh1.vector().empty()) {
-    mesh1 = mesh0;
-  }
-
-  int first_axis_extent = 3;
-  if (is_stage0_sharded) {
-    first_axis_extent = mesh0.vector().size();
-  } else if (is_stage1_sharded) {
-    first_axis_extent = mesh1.vector().size();
-  }
-  int second_axis_extent = 2;
-  if (is_stage1_sharded && do_reduction) {
-    GTEST_ASSERT_EQ(mesh0.vector().size(), mesh1.vector().size());
-    second_axis_extent = mesh1.vector().size();
-  }
-  std::vector<int64_t> unsharded_input_sizes = {
-      first_axis_extent, second_axis_extent, 3, 5};
-  std::vector<int64_t> sharded_input_sizes = unsharded_input_sizes;
-  if (is_stage0_sharded) {
-    sharded_input_sizes[0] = 1;
-  }
-  
-  FusionGuard fg(fusion.get());
-  TensorView* tv0 = makeConcreteTensor(unsharded_input_sizes);
-  TensorView* tv1 = sum(tv0, {3});
-  TensorView* tv2 = do_reduction ? sum(tv1, {0}) : set(tv1);
-  TensorView* tv3 = sum(tv2, {1});
-  fusion->addInput(tv0);
-  fusion->addOutput(tv3);
-
-  tv0->setDeviceMesh(mesh0);
-  tv1->setDeviceMesh(mesh0);
-  tv2->setDeviceMesh(mesh1);
-  tv3->setDeviceMesh(mesh1);
-  if (is_stage0_sharded) {
-    tv0->axis(0)->parallelize(ParallelType::DIDx);
-    tv1->axis(0)->parallelize(ParallelType::DIDx);
-  }
-  if (is_stage1_sharded) {
-    // in case of reduction, axis(0) of tv2 is a reduction axis, except if it
-    // was initially of size 1, in which case it is simply removed.
-    int tv2_outmost_axis = (do_reduction && second_axis_extent > 1) ? 1 : 0;
-    tv2->axis(tv2_outmost_axis)->parallelize(ParallelType::DIDx);
-    tv3->axis(0)->parallelize(ParallelType::DIDx);
-  }
-
-  inputs = {at::ones(sharded_input_sizes, tensor_options) * communicator->deviceId()};
-
-  executeAndValidate();
-}
-
-=======
->>>>>>> e11b6f48
 namespace {
 auto all_backends =
     ::testing::Values(CommunicatorBackend::nccl, CommunicatorBackend::ucc);
@@ -342,8 +261,6 @@
         ::testing::Values(mesh3, mesh4),
         ::testing::Values(mesh3, mesh4),
         ::testing::Values(true),
-<<<<<<< HEAD
-=======
         ::testing::Values(true),
         ::testing::Values(false)));
 
@@ -377,240 +294,9 @@
         all_nontrivial_meshes,
         ::testing::Values(mesh_null), // the same mesh is used for all tensors
         ::testing::Values(true),
->>>>>>> e11b6f48
-        ::testing::Values(true),
-        ::testing::Values(false)));
-
-INSTANTIATE_TEST_SUITE_P(
-    Bcast_sharded_same_mesh,
-    PipelineTestTwoStages,
-    ::testing::Combine(
-        all_backends,
-        ::testing::Values(mesh0, mesh1),
-        ::testing::Values(mesh_null), // the same mesh is used for all tensors
-        ::testing::Values(true),
-        ::testing::Values(true),
-        ::testing::Values(false)));
-
-INSTANTIATE_TEST_SUITE_P(
-    Reduce,
-    PipelineTestTwoStages,
-    ::testing::Combine(
-        all_backends,
-        all_nontrivial_meshes,
-        all_meshes,
-        ::testing::Values(true),
-        ::testing::Values(false),
+        ::testing::Values(true),
         ::testing::Values(true)));
 
-INSTANTIATE_TEST_SUITE_P(
-    ReduceScatter,
-    PipelineTestTwoStages,
-    ::testing::Combine(
-        all_backends,
-        all_nontrivial_meshes,
-        ::testing::Values(mesh_null), // the same mesh is used for all tensors
-        ::testing::Values(true),
-        ::testing::Values(true),
-        ::testing::Values(true)));
-
-TEST_F(PipelineTest, Overlap) {
-  // In this example we demonstrate how we can apply the optimization
-  // described in
-  // Overlap Communication with Dependent Computation via Decomposition in Large
-  // Deep Learning Models (acm.org)
-  // https://dl.acm.org/doi/pdf/10.1145/3567955.3567959
-  // We simplify the setting as much as possible by considering a multi-device
-  // Pipeline with a simple "Gather" followed by a dependent compute. The paper
-  // suggest to slice those two operation and to interleave them to achieve
-  // better overlap. Consider the following Pipeline:
-
-  // /* Stage 0 */
-  // TensorView* tv0 = makeContigTensor(3);
-  // fusion->addInput(tv0);
-  // TensorView* tv1 = sum(tv0, {2});
-  // /* Stage 1 */
-  // TensorView* tv2 = set(tv1); // is lowered to a "Gather" communication
-  // TensorView* tv3 = sum(tv2, {1});
-  // fusion->addOutput(tv3);
-
-  // tv0->axis(0)->parallelize(ParallelType::DIDx);
-  // tv1->axis(0)->parallelize(ParallelType::DIDx);
-
-  // PipelineStageDescriptor stage0(false), stage1(false);
-  // stage0.addVal({tv0, tv1});
-  // stage1.addVal({tv2, tv3});
-
-  // stage0.mesh = {0, 1, 2, 3, 4, 5, 6, 7};
-  // stage1.mesh = {0};
-
-  const int64_t number_of_devices = communicator->size();
-  constexpr int64_t number_of_slices = 4;
-  constexpr int64_t extent_of_axis2 = 1024;
-  constexpr int64_t extent_of_slice = extent_of_axis2 / number_of_slices;
-  const std::vector<int64_t> input_extents = {
-      number_of_devices, 7, extent_of_axis2, 3};
-  assert(!(extent_of_axis2 % number_of_slices)); // for simplicity
-
-  FusionGuard fg(fusion.get());
-
-  // containers used later for adding ranges of tvs directly to the stages
-  std::unordered_set<Val*> from_stage0, from_stage1;
-  std::vector<Val*> to_stage0, to_stage1;
-
-  TensorView* tv0 = makeConcreteTensor(input_extents);
-  fusion->addInput(tv0);
-  TensorView* tv1 = sum(tv0, {3});
-  from_stage0.insert(tv0);
-  tv0->axis(0)->parallelize(ParallelType::DIDx);
-  tv1->axis(0)->parallelize(ParallelType::DIDx);
-
-  TensorView *tv1x, *tv2x, *tv3x;
-  std::vector<TensorView*> tv3_slices;
-  std::vector<Slice> slices{3};
-  for (int i = 0; i < number_of_slices; i++) {
-    slices.at(2).start = IrBuilder::create<Val>(i * extent_of_slice);
-    slices.at(2).stop = IrBuilder::create<Val>((i + 1) * extent_of_slice);
-    tv1x = slice(tv1, slices);
-    tv1x->axis(0)->parallelize(ParallelType::DIDx);
-    to_stage0.push_back(tv1x);
-
-    tv2x = set(tv1x);
-    from_stage1.insert(tv2x);
-    tv3x = sum(tv2x, {1});
-    tv3_slices.push_back(tv3x);
-  }
-  TensorView* tv3 = cat(tv3_slices, 1);
-  fusion->addOutput(tv3);
-  to_stage1.push_back(tv3);
-
-  // instead of using "slice/cat" it would be nicer to split the dimension and
-  // use "select/stack", but "stack" is not implemented in nvFuser at the moment
-
-  // stage0.addRange(from_stage0, to_stage0);
-  // stage1.addRange(from_stage1, to_stage1);
-  // std::vector<DeviceIdxType> devices(number_of_devices);
-  // std::iota(devices.begin(), devices.end(), 0);
-  // stage0.mesh = devices;
-  // stage1.mesh = {0};
-
-  // PipelineDescriptor descriptor {
-  //     .stage_descriptors{std::move(stage0), std::move(stage1)}};
-
-  // pipeline = std::make_unique<Pipeline>(std::move(fusion),
-  // std::move(descriptor));
-
-  // inputs = {at::ones(input_extents, tensor_options) *
-  // (communicator->deviceId() + 1)};
-
-  // executeAndValidate();
-}
-
-TensorView* MatrixMultiplication(TensorView* a, TensorView* b) {
-  auto a_b = broadcast(a, {false, false, true}); // (x,y,b)
-  auto b_b = broadcast(b, {true, false, false}); // (b,y,z)
-
-  auto c = mul(a_b, b_b); // (x,y,z)
-  auto d = sum(c, {1}); // (x,r,z)
-  return d;
-}
-
-TEST_F(PipelineTest, matmul_summa) {
-  // use NMK for matrix dimensions instead (by convention)
-  if (communicator->deviceId()) {
-    return;
-  }
-  // Matrices dimensions
-  // a's shape=[x,y]
-  // b's shape=[y,z]
-  constexpr int64_t x = 12;
-  constexpr int64_t y = 18;
-  constexpr int64_t z = 24;
-  const std::vector<int64_t> a_extents = {x, y};
-  const std::vector<int64_t> b_extents = {y, z};
-
-  // Device Mesh
-  // [ 0 1 2
-  //   3 4 5 ]
-  constexpr int64_t N = 2;
-  constexpr int64_t M = 3;
-  DeviceMesh mesh({0, 1, 2, 3, 4, 5});
-  mesh.reshape({N, M});
-
-  auto fusion = std::make_unique<Fusion>();
-  auto fg = std::make_unique<FusionGuard>(fusion.get());
-
-  // a {DIDx{N}, x/N, DIDy{M}, y/M}
-  // b {DIDx{N}, y/N, DIDy{M}, z/M}
-  auto a = makeConcreteTensor(a_extents);
-  auto b = makeConcreteTensor(b_extents);
-  a->split(0, N, false);
-  a->split(2, M, false);
-  b->split(0, N, false);
-  b->split(2, M, false);
-  a->setDeviceMesh(mesh);
-  b->setDeviceMesh(mesh);
-  a->axis(0)->parallelize(ParallelType::DIDx);
-  a->axis(2)->parallelize(ParallelType::DIDy);
-  b->axis(0)->parallelize(ParallelType::DIDx);
-  b->axis(2)->parallelize(ParallelType::DIDy);
-  fusion->addInput(a);
-  fusion->addInput(b);
-
-  // a2 {DIDx{N}, x/N, y}
-  // b2 {y, DIDy{M}, z/M}
-  auto a2 = set(a);
-  auto b2 = set(b);
-  a2->split(0, N, false);
-  b2->split(1, M, false);
-  a2->setDeviceMesh(mesh);
-  b2->setDeviceMesh(mesh);
-  a2->axis(0)->parallelize(ParallelType::DIDx);
-  b2->axis(1)->parallelize(ParallelType::DIDy);
-
-  // a3 {DIDx{N}, x/N, y, b,  b }
-  // b3 {b,  b , y, DIDy{M}, z/M}
-  auto a3 = broadcast(a2, {false, false, true, true});
-  auto b3 = broadcast(b2, {true, true, false, false});
-  a3->split(0, N, false);
-  b3->split(3, M, false);
-  a3->setDeviceMesh(mesh);
-  b3->setDeviceMesh(mesh);
-  a3->axis(0)->parallelize(ParallelType::DIDx);
-  b3->axis(3)->parallelize(ParallelType::DIDy);
-
-  // c {DIDx{N}, x/N, y, DIDy{M}, z/M}
-  auto c = mul(a3, b3);
-  c->setDeviceMesh(mesh);
-  c->axis(0)->parallelize(ParallelType::DIDx);
-  c->axis(3)->parallelize(ParallelType::DIDy);
-
-  // d {DIDx{N}, x/N, r{y}, DIDy{M}, z/M}
-  auto d = sum(c, {2});
-  d->setDeviceMesh(mesh);
-  d->axis(0)->parallelize(ParallelType::DIDx);
-  d->axis(3)->parallelize(ParallelType::DIDy);
-  fusion->addOutput(d);
-
-  fusion->print();
-
-  inputs = {
-      at::randn(a_extents, tensor_options),
-      at::randn(b_extents, tensor_options)};
-
-  FusionExecutor fe;
-  fe.compileFusion(fusion.get(), inputs);
-  auto ref_outputs = fe.runFusion(inputs);
-
-  std::cout << "a (concrete inputs): \n"
-            << inputs.at(0) << "\nb (concrete inputs): \n"
-            << inputs.at(1) << std::endl;
-  for (auto t : c10::irange(ref_outputs.size())) {
-    std::cout << "\noutput " << t << ":\n" << ref_outputs.at(t);
-  }
-  std::cout << std::endl;
-}
-
 } // namespace nvfuser
 
 #endif