--- conflicted
+++ resolved
@@ -23,17 +23,10 @@
 
 void MultiDeviceEnvironment::SetUp() {
   communicator_ = std::make_unique<Communicator>();
-<<<<<<< HEAD
-  if (getenv("NVFUSER_MULTIDEVICE_DEBUG_PRINT")) {
-    debug_print_ = true;
-  }
-  if (getenv("NVFUSER_MULTIDEVICE_DO_BARRIER")) {
-=======
   if (getNvFuserEnv("MULTIDEVICE_DEBUG_PRINT")) {
     debug_print_ = true;
   }
   if (getNvFuserEnv("MULTIDEVICE_DEBUG_BARRIER")) {
->>>>>>> 54956972
     do_barrier_at_test_ = true;
   }
 }
@@ -54,11 +47,7 @@
   }
   tensor_options =
       at::TensorOptions().dtype(at::kFloat).device(communicator->device());
-<<<<<<< HEAD
-  debug_print = multidevice_env->debug_print();
-=======
   debug_print = multidevice_env->debugPrint();
->>>>>>> 54956972
   do_barrier_at_test = multidevice_env->doBarrierAtTest();
 }
 
@@ -96,31 +85,18 @@
 
 void unshardTv(TensorView* tv) {
   for (IterDomain* id : tv->getLeafDomain()) {
-<<<<<<< HEAD
-    if (id->isDevice()) {
-=======
     if (id->isDeviceDim()) {
->>>>>>> 54956972
       id->parallelize(ParallelType::Serial);
     }
   }
 }
 
-<<<<<<< HEAD
-void doSendRecv(DeviceIdxType sender,
-                DeviceIdxType receiver,
-                at::Tensor send_buf,
-                at::Tensor recv_buf,
-                Communicator* communicator)
-{
-=======
 void doSendRecv(
     DeviceIdxType sender,
     DeviceIdxType receiver,
     at::Tensor send_buf,
     at::Tensor recv_buf,
     Communicator* communicator) {
->>>>>>> 54956972
   CommParams params;
   params.root = sender;
   if (sender == receiver) {
@@ -150,39 +126,18 @@
     Communicator* communicator,
     bool debug_print) {
   auto& mesh = pVal->getStage()->descriptor()->mesh;
-<<<<<<< HEAD
-  if (pVal->getOriginalVal()->as<TensorView>()->isSharded()) {
-=======
   if (isSharded(pVal->getOriginalVal()->as<TensorView>())) {
->>>>>>> 54956972
     for (DeviceIdxType j : c10::irange(mesh.vector().size())) {
       at::Tensor send_buf, recv_buf;
       auto sender = mesh.vector().at(j);
       if (communicator->deviceId() == sender ||
-<<<<<<< HEAD
-           communicator->deviceId() == tester) {
-=======
           communicator->deviceId() == tester) {
->>>>>>> 54956972
         if (communicator->deviceId() == sender) {
           send_buf = tensor.index({0, "..."});
         }
         if (communicator->deviceId() == tester) {
           recv_buf = tester_tensor.index({j, "..."});
         }
-<<<<<<< HEAD
-        if (debug_print) {
-          std::cout
-          << "Device " << communicator->deviceId()
-          << " posts send/recv of (sharded) tv " << pVal->getOriginalVal()
-          << " from sender device " << sender
-          << " to tester device " << tester
-          << " at index " << j
-          << ". Buffer values:\n" << tensor
-          << std::endl;
-        }
-=======
->>>>>>> 54956972
         doSendRecv(sender, tester, send_buf, recv_buf, communicator);
       }
     }
@@ -192,18 +147,6 @@
     if (tester != sender &&
         (communicator->deviceId() == sender ||
          communicator->deviceId() == tester)) {
-<<<<<<< HEAD
-      if (debug_print) {
-        std::cout
-        << "Device " << communicator->deviceId()
-        << " posts send/recv of (unsharded) tv " << pVal->getOriginalVal()
-        << " from sender device " << sender
-        << " to tester device " << tester
-        << ". Buffer values:\n" << tensor
-        << std::endl;
-      }
-=======
->>>>>>> 54956972
       if (communicator->deviceId() == sender) {
         send_buf = tensor;
       }
@@ -272,17 +215,8 @@
       std::cout << ss.str() << std::endl;
     }
 
-<<<<<<< HEAD
     for (auto tv : ir_utils::filterByType<TensorView>(fusion_ptr->vals())) {
       unshardTv(tv);
-=======
-    // sets all the memory type to global to avoid an execution error
-    for (auto tv : ir_utils::filterByType<TensorView>(fusion_ptr->vals())) {
-      unshardTv(tv);
-      if (set_mem_type_to_global) {
-        tv->setMemoryType(MemoryType::Global);
-      }
->>>>>>> 54956972
     }
 
     // execute the fusion on one device without pipeline scheduling
@@ -309,17 +243,7 @@
     }
 
     if (validate) {
-<<<<<<< HEAD
       testValidate(&fusion, unsharded_outputs, unsharded_inputs, ref_outputs, __LINE__, __FILE__);
-=======
-      testValidate(
-          &fusion,
-          unsharded_outputs,
-          unsharded_inputs,
-          ref_outputs,
-          __LINE__,
-          __FILE__);
->>>>>>> 54956972
     }
   }
 }
