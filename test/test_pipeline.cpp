--- conflicted
+++ resolved
@@ -12,13 +12,9 @@
 #include <fusion_segmenter.h>
 #include <ir/all_nodes.h>
 #include <ir/builder.h>
-<<<<<<< HEAD
 #include <multidevice/lower_communication.h>
 #include <multidevice/lower_resharding_expr.h>
-=======
-#include <multidevice/pipeline.h>
 #include <multidevice/utils.h>
->>>>>>> 35f05add
 #include <ops/all_ops.h>
 #include <test/utils.h>
 
@@ -29,274 +25,6 @@
 
 using namespace at::indexing;
 
-TEST_F(NVFuserTest, ReshardingDetection) {
-  auto fusion = std::make_unique<Fusion>();
-  FusionGuard fg(fusion.get());
-
-  DeviceMesh mesh0, mesh1, mesh2;
-  mesh0 = {0, 1};
-  mesh1 = {0, 2};
-  mesh2 = {0, 1, 2};
-
-  TensorView* tv0 = makeContigTensor(3);
-  fusion->addInput(tv0);
-  tv0->setDeviceMesh(mesh0);
-
-  TensorView* tv1 = set(tv0);
-  tv1->setDeviceMesh(mesh0);
-
-  TensorView* tv2 = set(tv1); // resharding
-  tv2->setDeviceMesh(mesh1);
-
-  TensorView* tv3 = set(tv2);
-  tv3->setDeviceMesh(mesh1);
-
-  TensorView* tv4 = set(tv3); // resharding
-  tv4->setDeviceMesh(mesh2);
-
-  TensorView* tv5 = set(tv4); // resharding
-  tv5->setDeviceMesh(mesh2);
-  tv5->axis(0)->parallelize(ParallelType::DIDx);
-
-  TensorView* tv6 = set(tv5);
-  tv6->setDeviceMesh(mesh2);
-  tv6->axis(0)->parallelize(ParallelType::DIDx);
-
-  TensorView* tv7 = set(tv6); // resharding
-  tv7->setDeviceMesh(mesh2);
-
-  TensorView* tv8 = sum(tv0, {0});
-  tv8->setDeviceMesh(mesh0);
-
-  TensorView* tv9 = sum(tv0, {0}); // resharding, but seems invalid
-  tv9->setDeviceMesh(mesh0);
-  tv9->axis(0)->parallelize(ParallelType::DIDx);
-
-  TensorView* tv10 = sum(tv0, {0}); // resharding,
-  tv10->setDeviceMesh(mesh0);
-  tv10->axis(1)->parallelize(ParallelType::DIDx);
-
-  TensorView* tv11 = sum(tv0, {0}); // resharding,
-  tv11->setDeviceMesh(mesh1);
-
-  TensorView* tv12 = sum(tv5, {0}); // not resharding
-  tv12->setDeviceMesh(mesh2);
-  tv12->axis(0)->parallelize(ParallelType::DIDx);
-
-  TensorView* tv13 = sum(tv5, {0}); // resharding
-  tv13->setDeviceMesh(mesh2);
-  tv13->axis(1)->parallelize(ParallelType::DIDx);
-
-  TensorView* tv14 = sum(tv5, {0}); // resharding
-  tv14->setDeviceMesh(mesh2);
-  tv14->axis(0)->parallelize(ParallelType::DIDx);
-  tv14->axis(1)->parallelize(ParallelType::DIDx);
-
-  TensorView* tv15 = add(tv0, tv1);
-  tv15->setDeviceMesh(mesh0);
-
-  TensorView* tv16 = add(tv0, tv1); // resharding
-  tv16->setDeviceMesh(mesh1);
-
-  TensorView* tv17 = add(tv0, tv1); // resharding
-  tv17->setDeviceMesh(mesh0);
-  tv17->axis(0)->parallelize(ParallelType::DIDx);
-
-  TensorView* tv18 = add(tv5, tv6);
-  tv18->setDeviceMesh(mesh2);
-  tv18->axis(0)->parallelize(ParallelType::DIDx);
-
-  TensorView* tv19 = add(tv5, tv7); // resharding
-  tv19->setDeviceMesh(mesh2);
-  tv19->axis(0)->parallelize(ParallelType::DIDx);
-
-  TensorView* tv20 = add(tv5, tv7); // resharding
-  tv20->setDeviceMesh(mesh2);
-
-  TensorView* tv21 = add(tv0, tv7); // resharding
-  tv21->setDeviceMesh(mesh2);
-
-  TensorView* tv22 = sum(tv5, {1});
-  tv22->setDeviceMesh(mesh2);
-  tv22->axis(0)->parallelize(ParallelType::DIDx);
-
-  TensorView* tv23 = sum(tv5, {1}); // resharding
-  tv23->setDeviceMesh(mesh2);
-
-  TensorView* tv24 = sum(tv7, {0});
-  tv24->setDeviceMesh(mesh2);
-
-  TensorView* tv25 = sum(tv7, {0}); // not resharding but invalid
-  tv25->setDeviceMesh(mesh2);
-  tv22->axis(0)->parallelize(ParallelType::DIDx);
-
-  TensorView* tv26 = add(tv5, tv6); // resharding
-  tv26->setDeviceMesh(mesh2);
-
-  fusion->addOutput(tv1);
-  fusion->addOutput(tv2);
-  fusion->addOutput(tv3);
-  fusion->addOutput(tv4);
-  fusion->addOutput(tv5);
-  fusion->addOutput(tv6);
-  fusion->addOutput(tv7);
-  fusion->addOutput(tv8);
-  fusion->addOutput(tv9);
-  fusion->addOutput(tv10);
-  fusion->addOutput(tv11);
-  fusion->addOutput(tv12);
-  fusion->addOutput(tv13);
-  fusion->addOutput(tv14);
-  fusion->addOutput(tv15);
-  fusion->addOutput(tv16);
-  fusion->addOutput(tv17);
-  fusion->addOutput(tv18);
-  fusion->addOutput(tv19);
-  fusion->addOutput(tv20);
-  fusion->addOutput(tv21);
-  fusion->addOutput(tv22);
-  fusion->addOutput(tv23);
-  fusion->addOutput(tv24);
-  fusion->addOutput(tv25);
-  fusion->addOutput(tv26);
-
-  GTEST_EXPECT_TRUE(!ir_utils::isResharding(tv1->definition()));
-  GTEST_EXPECT_TRUE(ir_utils::isResharding(tv2->definition()));
-  GTEST_EXPECT_TRUE(!ir_utils::isResharding(tv3->definition()));
-  GTEST_EXPECT_TRUE(ir_utils::isResharding(tv4->definition()));
-  GTEST_EXPECT_TRUE(ir_utils::isResharding(tv5->definition()));
-  GTEST_EXPECT_TRUE(!ir_utils::isResharding(tv6->definition()));
-  GTEST_EXPECT_TRUE(ir_utils::isResharding(tv7->definition()));
-  GTEST_EXPECT_TRUE(!ir_utils::isResharding(tv8->definition()));
-  GTEST_EXPECT_TRUE(ir_utils::isResharding(tv9->definition()));
-  GTEST_EXPECT_TRUE(ir_utils::isResharding(tv10->definition()));
-  GTEST_EXPECT_TRUE(ir_utils::isResharding(tv11->definition()));
-  GTEST_EXPECT_TRUE(!ir_utils::isResharding(tv12->definition()));
-  GTEST_EXPECT_TRUE(ir_utils::isResharding(tv13->definition()));
-  GTEST_EXPECT_TRUE(ir_utils::isResharding(tv14->definition()));
-  GTEST_EXPECT_TRUE(!ir_utils::isResharding(tv15->definition()));
-  GTEST_EXPECT_TRUE(ir_utils::isResharding(tv16->definition()));
-  GTEST_EXPECT_TRUE(ir_utils::isResharding(tv17->definition()));
-  GTEST_EXPECT_TRUE(!ir_utils::isResharding(tv18->definition()));
-  GTEST_EXPECT_TRUE(ir_utils::isResharding(tv19->definition()));
-  GTEST_EXPECT_TRUE(ir_utils::isResharding(tv20->definition()));
-  GTEST_EXPECT_TRUE(ir_utils::isResharding(tv21->definition()));
-  GTEST_EXPECT_TRUE(!ir_utils::isResharding(tv22->definition()));
-  GTEST_EXPECT_TRUE(ir_utils::isResharding(tv23->definition()));
-  GTEST_EXPECT_TRUE(!ir_utils::isResharding(tv24->definition()));
-  GTEST_EXPECT_TRUE(!ir_utils::isResharding(tv25->definition()));
-  GTEST_EXPECT_TRUE(ir_utils::isResharding(tv26->definition()));
-}
-
-using automaticSetInsertionTestParams =
-    std::tuple<DeviceMesh, DeviceMesh, DeviceMesh, bool, bool, bool>;
-
-class automaticReshardingTest
-    : public NVFuserTest,
-      public ::testing::WithParamInterface<automaticSetInsertionTestParams> {
- protected:
-  void SetUp() override {
-    fusion = std::make_unique<Fusion>();
-    fg = std::make_unique<FusionGuard>(fusion.get());
-  }
-  void validate() {
-    for (auto expr : fusion->exprs()) {
-      GTEST_EXPECT_TRUE(
-          !ir_utils::isResharding(expr) || isLowerableToCommunication(expr))
-          << "on expr=" << expr;
-    }
-
-    SegmentCandidateFinderOptions options{
-        .run_translate_welford = false,
-        .run_combine_reductions = false,
-        .run_herrmann_merge = true,
-        .run_final_merge = true,
-        .only_segment_resharding_exprs = true};
-
-    auto segmented_fusion =
-        SegmentCandidateFinder::segment(std::move(fusion), options);
-
-    for (auto group : segmented_fusion->groups()) {
-      GTEST_EXPECT_TRUE(
-          std::none_of(
-              group->exprs().begin(),
-              group->exprs().end(),
-              [](auto expr) { return ir_utils::isResharding(expr); }) ||
-          (group->exprs().size() == 1 &&
-           ir_utils::isResharding(group->exprs().at(0))));
-    }
-    // checks that the segments are disjoints and that the graph of segment is
-    // acyclic
-    segmented_fusion->validate();
-  }
-
-  std::unique_ptr<Fusion> fusion;
-  std::unique_ptr<FusionGuard> fg;
-};
-
-TEST_P(automaticReshardingTest, setInsertion) {
-  auto
-      [mesh0,
-       mesh1,
-       mesh2,
-       is_tv0_tv3_tv5_sharded,
-       is_tv1_tv4_sharded,
-       is_tv2_sharded] = GetParam();
-
-  TensorView* tv0 = makeContigTensor(3);
-  TensorView* tv1 = unaryOp(UnaryOpType::Exp, tv0);
-  TensorView* tv2 = binaryOp(BinaryOpType::Add, tv0, tv1);
-  TensorView* tv3 = sum(tv2, {0});
-  TensorView* tv4 = broadcast(tv3, {true, false, false});
-  TensorView* tv5 = binaryOp(BinaryOpType::Mul, tv2, tv4);
-
-  tv0->setDeviceMesh(mesh0);
-  tv1->setDeviceMesh(mesh1);
-  tv2->setDeviceMesh(mesh2);
-  tv3->setDeviceMesh(mesh0);
-  tv4->setDeviceMesh(mesh1);
-  tv5->setDeviceMesh(mesh0);
-  fusion->addInput(tv0);
-  fusion->addOutput(tv1);
-  fusion->addOutput(tv5);
-
-  if (is_tv0_tv3_tv5_sharded) {
-    tv0->axis(0)->parallelize(ParallelType::DIDx);
-    tv3->axis(0)->parallelize(ParallelType::DIDx);
-    tv5->axis(0)->parallelize(ParallelType::DIDx);
-  }
-  if (is_tv1_tv4_sharded) {
-    tv1->axis(0)->parallelize(ParallelType::DIDx);
-    tv4->axis(0)->parallelize(ParallelType::DIDx);
-  }
-  if (is_tv2_sharded) {
-    tv2->axis(0)->parallelize(ParallelType::DIDx);
-  }
-
-  insertReshardings(fusion.get());
-  validate();
-}
-
-<<<<<<< HEAD
-namespace {
-
-DeviceMesh Mesh0({0});
-DeviceMesh Mesh1({1, 2});
-DeviceMesh Mesh2({0, 1, 2, 3});
-
-} // namespace
-
-INSTANTIATE_TEST_SUITE_P(
-    ,
-    automaticReshardingTest,
-    ::testing::Combine(
-        ::testing::Values(Mesh0, Mesh2),
-        ::testing::Values(Mesh1, Mesh2),
-        ::testing::Values(Mesh2),
-        ::testing::Bool(),
-        ::testing::Bool(),
-        ::testing::Bool()));
-=======
 TEST_F(NVFuserTest, ReshardingDetection) {
   auto fusion = std::make_unique<Fusion>();
   FusionGuard fg(fusion.get());
@@ -455,6 +183,113 @@
   GTEST_EXPECT_TRUE(!isResharding(tv25->definition()));
   GTEST_EXPECT_TRUE(isResharding(tv26->definition()));
 }
->>>>>>> 35f05add
+
+using automaticSetInsertionTestParams =
+    std::tuple<DeviceMesh, DeviceMesh, DeviceMesh, bool, bool, bool>;
+
+class automaticReshardingTest
+    : public NVFuserTest,
+      public ::testing::WithParamInterface<automaticSetInsertionTestParams> {
+ protected:
+  void SetUp() override {
+    fusion = std::make_unique<Fusion>();
+    fg = std::make_unique<FusionGuard>(fusion.get());
+  }
+  void validate() {
+    for (auto expr : fusion->exprs()) {
+      GTEST_EXPECT_TRUE(
+          !isResharding(expr) || isLowerableToCommunication(expr))
+          << "on expr=" << expr;
+    }
+
+    SegmentCandidateFinderOptions options{
+        .run_translate_welford = false,
+        .run_combine_reductions = false,
+        .run_herrmann_merge = true,
+        .run_final_merge = true,
+        .only_segment_resharding_exprs = true};
+
+    auto segmented_fusion =
+        SegmentCandidateFinder::segment(std::move(fusion), options);
+
+    for (auto group : segmented_fusion->groups()) {
+      GTEST_EXPECT_TRUE(
+          std::none_of(
+              group->exprs().begin(),
+              group->exprs().end(),
+              [](auto expr) { return isResharding(expr); }) ||
+          (group->exprs().size() == 1 &&
+           isResharding(group->exprs().at(0))));
+    }
+    // checks that the segments are disjoints and that the graph of segment is
+    // acyclic
+    segmented_fusion->validate();
+  }
+
+  std::unique_ptr<Fusion> fusion;
+  std::unique_ptr<FusionGuard> fg;
+};
+
+TEST_P(automaticReshardingTest, setInsertion) {
+  auto
+      [mesh0,
+       mesh1,
+       mesh2,
+       is_tv0_tv3_tv5_sharded,
+       is_tv1_tv4_sharded,
+       is_tv2_sharded] = GetParam();
+
+  TensorView* tv0 = makeContigTensor(3);
+  TensorView* tv1 = unaryOp(UnaryOpType::Exp, tv0);
+  TensorView* tv2 = binaryOp(BinaryOpType::Add, tv0, tv1);
+  TensorView* tv3 = sum(tv2, {0});
+  TensorView* tv4 = broadcast(tv3, {true, false, false});
+  TensorView* tv5 = binaryOp(BinaryOpType::Mul, tv2, tv4);
+
+  tv0->setDeviceMesh(mesh0);
+  tv1->setDeviceMesh(mesh1);
+  tv2->setDeviceMesh(mesh2);
+  tv3->setDeviceMesh(mesh0);
+  tv4->setDeviceMesh(mesh1);
+  tv5->setDeviceMesh(mesh0);
+  fusion->addInput(tv0);
+  fusion->addOutput(tv1);
+  fusion->addOutput(tv5);
+
+  if (is_tv0_tv3_tv5_sharded) {
+    tv0->axis(0)->parallelize(ParallelType::DIDx);
+    tv3->axis(0)->parallelize(ParallelType::DIDx);
+    tv5->axis(0)->parallelize(ParallelType::DIDx);
+  }
+  if (is_tv1_tv4_sharded) {
+    tv1->axis(0)->parallelize(ParallelType::DIDx);
+    tv4->axis(0)->parallelize(ParallelType::DIDx);
+  }
+  if (is_tv2_sharded) {
+    tv2->axis(0)->parallelize(ParallelType::DIDx);
+  }
+
+  insertReshardings(fusion.get());
+  validate();
+}
+
+namespace {
+
+DeviceMesh Mesh0({0});
+DeviceMesh Mesh1({1, 2});
+DeviceMesh Mesh2({0, 1, 2, 3});
+
+} // namespace
+
+INSTANTIATE_TEST_SUITE_P(
+    ,
+    automaticReshardingTest,
+    ::testing::Combine(
+        ::testing::Values(Mesh0, Mesh2),
+        ::testing::Values(Mesh1, Mesh2),
+        ::testing::Values(Mesh2),
+        ::testing::Bool(),
+        ::testing::Bool(),
+        ::testing::Bool()));
 
 } // namespace nvfuser