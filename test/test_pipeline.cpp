--- conflicted
+++ resolved
@@ -13,11 +13,7 @@
 #include <ir/all_nodes.h>
 #include <ir/builder.h>
 #include <multidevice/lower_communication.h>
-<<<<<<< HEAD
-#include <multidevice/lower_resharding_expr.h>
-=======
 #include <multidevice/utils.h>
->>>>>>> e11b6f48
 #include <ops/all_ops.h>
 #include <test/utils.h>
 
@@ -159,34 +155,6 @@
   fusion->addOutput(tv25);
   fusion->addOutput(tv26);
 
-<<<<<<< HEAD
-  GTEST_EXPECT_TRUE(!ir_utils::isResharding(tv1->definition()));
-  GTEST_EXPECT_TRUE(ir_utils::isResharding(tv2->definition()));
-  GTEST_EXPECT_TRUE(!ir_utils::isResharding(tv3->definition()));
-  GTEST_EXPECT_TRUE(ir_utils::isResharding(tv4->definition()));
-  GTEST_EXPECT_TRUE(ir_utils::isResharding(tv5->definition()));
-  GTEST_EXPECT_TRUE(!ir_utils::isResharding(tv6->definition()));
-  GTEST_EXPECT_TRUE(ir_utils::isResharding(tv7->definition()));
-  GTEST_EXPECT_TRUE(!ir_utils::isResharding(tv8->definition()));
-  GTEST_EXPECT_TRUE(ir_utils::isResharding(tv9->definition()));
-  GTEST_EXPECT_TRUE(ir_utils::isResharding(tv10->definition()));
-  GTEST_EXPECT_TRUE(ir_utils::isResharding(tv11->definition()));
-  GTEST_EXPECT_TRUE(!ir_utils::isResharding(tv12->definition()));
-  GTEST_EXPECT_TRUE(ir_utils::isResharding(tv13->definition()));
-  GTEST_EXPECT_TRUE(ir_utils::isResharding(tv14->definition()));
-  GTEST_EXPECT_TRUE(!ir_utils::isResharding(tv15->definition()));
-  GTEST_EXPECT_TRUE(ir_utils::isResharding(tv16->definition()));
-  GTEST_EXPECT_TRUE(ir_utils::isResharding(tv17->definition()));
-  GTEST_EXPECT_TRUE(!ir_utils::isResharding(tv18->definition()));
-  GTEST_EXPECT_TRUE(ir_utils::isResharding(tv19->definition()));
-  GTEST_EXPECT_TRUE(ir_utils::isResharding(tv20->definition()));
-  GTEST_EXPECT_TRUE(ir_utils::isResharding(tv21->definition()));
-  GTEST_EXPECT_TRUE(!ir_utils::isResharding(tv22->definition()));
-  GTEST_EXPECT_TRUE(ir_utils::isResharding(tv23->definition()));
-  GTEST_EXPECT_TRUE(!ir_utils::isResharding(tv24->definition()));
-  GTEST_EXPECT_TRUE(!ir_utils::isResharding(tv25->definition()));
-  GTEST_EXPECT_TRUE(ir_utils::isResharding(tv26->definition()));
-=======
   GTEST_EXPECT_TRUE(!isResharding(tv1->definition()));
   GTEST_EXPECT_TRUE(isResharding(tv2->definition()));
   GTEST_EXPECT_TRUE(!isResharding(tv3->definition()));
@@ -213,7 +181,6 @@
   GTEST_EXPECT_TRUE(!isResharding(tv24->definition()));
   GTEST_EXPECT_TRUE(!isResharding(tv25->definition()));
   GTEST_EXPECT_TRUE(isResharding(tv26->definition()));
->>>>>>> e11b6f48
 }
 
 using automaticSetInsertionTestParams =
@@ -229,12 +196,7 @@
   }
   void validate() {
     for (auto expr : fusion->exprs()) {
-<<<<<<< HEAD
-      GTEST_EXPECT_TRUE(
-          !ir_utils::isResharding(expr) || isLowerableToCommunication(expr))
-=======
       GTEST_EXPECT_TRUE(!isResharding(expr) || isLowerableToCommunication(expr))
->>>>>>> e11b6f48
           << "on expr=" << expr;
     }
 
@@ -246,27 +208,15 @@
         .only_segment_resharding_exprs = true};
 
     auto segmented_fusion =
-<<<<<<< HEAD
-        SegmentCandidateFinder::segment(std::move(fusion), options);
-
-    for (auto group : segmented_fusion->groups()) {
-=======
         SegmentCandidateFinder::segment(std::move(fusion), nullptr, options);
 
     for (SegmentedGroup* group : segmented_fusion->groups()) {
->>>>>>> e11b6f48
       GTEST_EXPECT_TRUE(
           std::none_of(
               group->exprs().begin(),
               group->exprs().end(),
-<<<<<<< HEAD
-              [](auto expr) { return ir_utils::isResharding(expr); }) ||
-          (group->exprs().size() == 1 &&
-           ir_utils::isResharding(group->exprs().at(0))));
-=======
               [](auto expr) { return isResharding(expr); }) ||
           (group->exprs().size() == 1 && isResharding(group->exprs().at(0))));
->>>>>>> e11b6f48
     }
     // checks that the segments are disjoints and that the graph of segment is
     // acyclic
@@ -287,11 +237,7 @@
        is_tv2_sharded] = GetParam();
 
   TensorView* tv0 = makeContigTensor(3);
-<<<<<<< HEAD
-  TensorView* tv1 = unaryOp(UnaryOpType::Exp, tv0);
-=======
   TensorView* tv1 = binaryOp(BinaryOpType::Mul, tv0, tv0);
->>>>>>> e11b6f48
   TensorView* tv2 = binaryOp(BinaryOpType::Add, tv0, tv1);
   TensorView* tv3 = sum(tv2, {0});
   TensorView* tv4 = broadcast(tv3, {true, false, false});
