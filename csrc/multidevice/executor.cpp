--- conflicted
+++ resolved
@@ -157,28 +157,11 @@
 
   // Compile the group and execute it with FusionExecutor
   // Check if the executor has been cached. If not, create and cache it
-<<<<<<< HEAD
-  // if (fe_.find(group) == fe_.end()) {
-  //   fe_.emplace(group, std::make_unique<FusionExecutor>());
-  //   fusions_.emplace(group, staged_fusion_->makeFusion(group));
-  //   fe_[group]->compileFusion(fusions_.at(group).get(), group_input_IValues);
-  // }
-  // outputs = fe_[group]->runFusion(group_input_IValues);
-  // auto fusion = staged_fusion_->makeFusion(group);
-  // bool matmul_cs = MatmulScheduler::canScheduleCompileTime(fusion.get());
-  // std::cout << "Can schedule matmul on this fusion? " << matmul_cs <<
-  // std::endl;
-  // FusionExecutorCache fec(std::move(fusion));
-  if (fec_.find(group) == fec_.end()) {
-    auto fusion = staged_fusion_->makeFusion(group);
-    fec_.emplace(group, std::make_unique<FusionExecutorCache>(std::move(fusion)));
-=======
   if (fec_.find(group) == fec_.end()) {
     fec_.emplace(
         group,
         std::make_unique<FusionExecutorCache>(
             staged_fusion_->makeFusion(group), 0, auto_schedule_));
->>>>>>> 1b2cae3e
   }
   outputs = fec_[group]->runFusionWithInputs(group_input_IValues);
 
