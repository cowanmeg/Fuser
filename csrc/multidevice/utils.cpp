// clang-format off
/*
 * SPDX-FileCopyrightText: Copyright (c) 2023-present NVIDIA CORPORATION & AFFILIATES.
 * All rights reserved.
 * SPDX-License-Identifier: BSD-3-Clause
 */
// clang-format on

#include <compute_at_map.h>
#include <device_lower/utils.h>
#include <ir/internal_base_nodes.h>
#include <ir/utils.h>
#include <multidevice/lower_communication.h>
#include <multidevice/utils.h>
#include <ops/all_ops.h>
#include <root_domain_map.h>
#include <scheduler/utils.h>

#include <c10/util/irange.h>

namespace nvfuser {

namespace {

std::unordered_set<IterDomain*> getShardedIterDomains(TensorView* tv) {
  std::unordered_set<IterDomain*> sharded_ids;
  std::copy_if(
      tv->getLeafDomain().begin(),
      tv->getLeafDomain().end(),
      std::inserter(sharded_ids, sharded_ids.begin()),
      [](auto id) { return id->isDeviceDim(); });
  return sharded_ids;
}

// Returns whether a IterDomain in a TensorView is the outermost
// allocated IterDomain in the TensorView.
bool isOutermostAllocatedId(TensorView* tv, IterDomain* id) {
  for (auto i : tv->getLeafDomain()) {
    if (i == id) {
      return true;
    }
    if (!i->isDeviceDim() && !i->isReduction() && !i->isBroadcast()) {
      return false;
    }
  }
  NVF_ERROR(
      false, "Id", id->toString(), " is not in TensorView ", tv->toString());
  return false;
}

// For a resharding expression, either a set or reduce, returns root IDs
// that change sharding.
// (1) sharded root IterDomains that are added by the expression
// i.e. sharded IterDomains that are present in the output, but not the input.
// (2) sharded root IterDomains that are removed by the expression
// i.e. sharded IterDomains that are present in the input, but not the output.
// TODO: Analyze leaf domain for unsharded/sharded IDs and return their
// parent root IDs.
std::pair<std::vector<IterDomain*>, std::vector<IterDomain*>> getShardingChanges(
    Expr* expr) {
  NVF_ERROR(
      ir_utils::isTvOp(expr), "Expression must be a TvOp ", expr->toString());
  NVF_ERROR(
      expr->outputs().size() == 1,
      "Resharding expression can only have one output");
  NVF_ERROR(
      expr->inputs().size() == 1,
      "Resharding expression can have only one input");
  auto output = expr->outputs().at(0)->as<TensorView>();
  auto input = expr->inputs().at(0)->as<TensorView>();

  std::vector<IterDomain*> shard_additions;
  std::vector<IterDomain*> shard_deletions;
  auto rootmap = PairwiseRootDomainMap(input, output).mapBroadcast(false);
  const auto c2p_map = rootmap.mapConsumerToProducer();

  for (IterDomain* out_root : output->getRootDomain()) {
    IterDomain* in_root = c2p_map.at(out_root);
    // Ignore sharded broadcast domains and
    // sharded reductions on the output
    // ex. DIDx(i0) -> r(i0) or DIDx(i0) -> r(DIDx(i0))
    // since they don't affect allocation.
    if (in_root->isDeviceDim() && !in_root->isBroadcast() &&
        !out_root->isDeviceDim() && !out_root->isReduction()) {
      shard_deletions.push_back(in_root);
    } else if (
        !in_root->isDeviceDim() && out_root->isDeviceDim() &&
        !out_root->isBroadcast()) {
      shard_additions.push_back(out_root);
    } else if (in_root->isDeviceDim() && out_root->isDeviceDim()) {
      NVF_ERROR(
          in_root->getParallelType() == out_root->getParallelType(),
          expr->toString(),
          " reshards ",
          in_root->toString(),
          " to ",
          out_root->toString(),
          " which is not supported");
    }
  }
  return std::make_pair(shard_additions, shard_deletions);
}

} // namespace

bool isSharded(TensorView* tv) {
  bool is_sharded = false;
  auto rids = TensorDomain::noReductions(tv->getMaybeRFactorDomain());
  auto ids = TensorDomain::noReductions(tv->getLeafDomain());
  for (auto i : c10::irange(ids.size())) {
    // Only one axis can be sharded on DIDx.
    NVF_ERROR(
        !(is_sharded && ids[i]->isDeviceDim()),
        "Multiple IterDomains parallelized on DIDx in TensorView ",
        tv->toString());

    if (ids[i]->isDeviceDim()) {
      // Currently do not support split/merge on a device dimension.
      NVF_ERROR(
          std::find(rids.begin(), rids.end(), ids[i]) != rids.end(),
          "Cannot parallelize DIDx on a split/merge axis ",
          ids[i]->toString());
      is_sharded = true;
    }
  }
  return is_sharded;
}

<<<<<<< HEAD
int64_t numDeviceDims(TensorView* tv) {
  return std::count_if(
      tv->getLeafDomain().begin(),
      tv->getLeafDomain().end(),
      [](IterDomain* id) { return id->isDeviceDim(); });
}

template <typename TvIterator>
std::unordered_set<TensorView*> getTvsWithDifferentSharding(
    TensorView* ref,
    TvIterator tvs) {
  std::unordered_set<TensorView*> ret;
  // isSharded asserts that there are no split/merge and that only the outmost
  // dimension is possibly sharded
  isSharded(ref);
  const auto& reference_dom = ref->getLeafDomain();
  FusionGuard fg(ref->fusion());
  auto ca_map = ComputeAtMap(FusionGuard::getCurFusion());
  std::unordered_map<IterDomain*, IterDomain*> concrete_to_reference_map;
  for (auto id : reference_dom) {
    auto ca_id =
        ca_map.getConcreteMappedID(id, IdMappingMode::PERMISSIVE_RESIZE);
    concrete_to_reference_map[ca_id] = id;
  }

  for (TensorView* tv : tvs) {
    isSharded(tv);
    if (!(ref->getDeviceMesh().vector() == tv->getDeviceMesh().vector())) {
      ret.insert(tv);
      continue;
    }
    for (auto id : tv->getLeafDomain()) {
      auto ca_id =
          ca_map.getConcreteMappedID(id, IdMappingMode::PERMISSIVE_RESIZE);
      if (concrete_to_reference_map.count(ca_id) > 0) {
        auto ref_id = concrete_to_reference_map.at(ca_id);
        if ((ref_id->isDeviceDim() || id->isDeviceDim()) &&
            ref_id->getParallelType() != id->getParallelType()) {
          ret.insert(tv);
          break;
        }
      }
    }
  }
  return ret;
}

=======
>>>>>>> bfc8a1f2
bool isResharding(Expr* expr) {
  std::unordered_set<TensorView*> tvs;
  for (auto tv : ir_utils::filterByType<TensorView>(expr->inputs())) {
    tvs.insert(tv);
  }
  for (auto tv : ir_utils::filterByType<TensorView>(expr->outputs())) {
    tvs.insert(tv);
  }
  if (tvs.empty()) {
    return false;
  }
  auto tv_ref = *tvs.begin();
  tvs.erase(tv_ref);
  return !getTvsWithDifferentSharding(tv_ref, tvs).empty();
}

bool isInnerResharding(Expr* expr) {
  NVF_ERROR(
      ir_utils::isTvOp(expr),
      "Non-tv op is not supported : ",
      expr->toString());
  NVF_ERROR(
      expr->outputs().size() == 1,
      "Resharding operations can only have one output");
  NVF_ERROR(
      expr->inputs().size() == 1,
      "Resharding operations can have only one input");
  auto output = expr->outputs().at(0)->as<TensorView>();
  auto input = expr->inputs().at(0)->as<TensorView>();
  auto [shard_additions, shard_deletions] = getShardingChanges(expr);
  NVF_ERROR(
      shard_additions.size() + shard_deletions.size() <= 1,
      "Resharding expr can only support one axis")

  if (!shard_deletions.empty()) {
    return !isOutermostAllocatedId(input, shard_deletions[0]);
  } else if (!shard_additions.empty()) {
    return !isOutermostAllocatedId(output, shard_additions[0]);
  }
  return false;
}

namespace {

void shardAllLike(TensorView* ref, std::vector<TensorView*> tvs) {
  for (auto tv : tvs) {
    tv->setDeviceMesh(ref->getDeviceMesh());
  }
  if (!tvs.empty()) {
    scheduler_utils::parallelizeAllLike(
        ref, tvs, {ParallelType::DIDx, ParallelType::Serial});
  }
}

// TODO: We can either reshard the inputs of a resharding expression or
// the outputs. Currently, we reshard the outputs when there is only one
// input, otherwise we reshard the inputs. This heuristic should be smarter
// and attempt to minimize communication.
bool shouldReshardAfter(Expr* expr) {
  return expr->inputs().size() == 1;
}

void insertReshardingBefore(Fusion* fusion) {
  // Remove this after we refactor this as a pre-segmenter pass.
  FusionGuard fg(fusion);
  for (auto expr : fusion->exprs()) {
    if (isLowerableToCommunication(expr) || shouldReshardAfter(expr)) {
      continue;
    }
    NVF_ERROR(
        ir_utils::isTvOp(expr),
        "Non-tv op is not supported yet: ",
        expr->toString());
    NVF_ERROR(
        expr->outputs().size() == 1,
        "multi-output expressions are not supported");

    auto output = expr->outputs().at(0)->as<TensorView>();
    auto inputs = getTvsWithDifferentSharding(
        output, ir_utils::filterByType<TensorView>(expr->inputs()));

    // Reshard each input of expr to match output if necessary
    std::vector<TensorView*> new_inputs;
    for (auto input : inputs) {
      // TODO: reuse cacheAfter?
      // TODO: here we should add a mechanism to potentially reuse the
      // inserted resharding accross all the consumer of the resharded tensor.
      // This way we could avoid wasteful resharding set insertion.
      TensorView* new_input = set(input);
      new_inputs.push_back(new_input);
      expr = ir_utils::replaceValInExprInputs(expr, input, new_input);
    }
    shardAllLike(output, new_inputs);
  }
}

void insertReshardingsAfter(Fusion* fusion) {
  // Remove this after we refactor this as a pre-segmenter pass.
  FusionGuard fg(fusion);
  // Iterate backwards over fusion expressions. Reshard after will
  // replace expressions that occur downstream from the current expression.
  // This will ensure we don't process an expression that has been deleted.
  auto exprs = fusion->exprs();
  for (auto it = std::rbegin(exprs); it != std::rend(exprs); it++) {
    Expr* expr = *it;
    if (isLowerableToCommunication(expr) || !shouldReshardAfter(expr)) {
      continue;
    }
    NVF_ERROR(
        ir_utils::isTvOp(expr),
        "Non-tv op is not supported yet: ",
        expr->toString());
    NVF_ERROR(
        expr->outputs().size() == 1,
        "multi-output expressions are not supported");

    auto output = expr->outputs().at(0)->as<TensorView>();
    auto inputs = getTvsWithDifferentSharding(
        output, ir_utils::filterByType<TensorView>(expr->inputs()));

    // Insert resharding set after the expr and update
    // output of expr to match input's sharding.
    // input [expr] output [set] new_output
    if (!inputs.empty()) {
      TensorView* input = *inputs.begin();
      TensorView* new_output = set(output);
      ir_utils::replaceValInAllExprInputsAndFusionOutputs(output, new_output);
      // Update shardings new_output takes output's sharding,
      // output takes input's sharding
      shardAllLike(output, {new_output});
      shardAllLike(input, {output});
    }
  }
}

} // namespace

void propagateShardings(Fusion* fusion) {
  for (auto expr : fusion->exprs()) {
    auto inputs = ir_utils::filterByType<TensorView>(expr->inputs());
    auto outputs = ir_utils::filterByType<TensorView>(expr->outputs());
    TensorView* input_with_mesh = nullptr;
    for (auto tv : inputs) {
      if (tv->hasDeviceMesh()) {
        input_with_mesh = tv;
        break;
      }
    }
    NVF_ERROR(
        input_with_mesh != nullptr,
        "At least one input requires a DeviceMesh ",
        expr->toString());
    std::vector<TensorView*> outputs_without_mesh;
    for (auto tv : outputs) {
      if (!tv->hasDeviceMesh()) {
        outputs_without_mesh.push_back(tv);
      }
    }
    shardAllLike(input_with_mesh, outputs_without_mesh);
  }
}

void insertReshardings(Fusion* fusion) {
  // shouldReshardAfter selects whether insertReshardingAfter or
  // insertReshardingBefore is used.
  insertReshardingsAfter(fusion);
  insertReshardingBefore(fusion);
}

void insertShardedAxisReordering(Fusion* fusion) {
  auto exprs = fusion->exprs();
  for (auto it = std::rbegin(exprs); it != std::rend(exprs); it++) {
    Expr* expr = *it;
    if (!isResharding(expr)) {
      continue;
    }
    NVF_ERROR(
        ir_utils::isTvOp(expr),
        "Non-tv op is not supported : ",
        expr->toString());
    NVF_ERROR(
        expr->outputs().size() == 1,
        "Resharding operations can only have one output",
        expr->toString());
    NVF_ERROR(
        expr->inputs().size() == 1,
        "Resharding operations can have only one input",
        expr->toString());
    auto output = expr->outputs().at(0)->as<TensorView>();
    auto input = expr->inputs().at(0)->as<TensorView>();
    auto [shard_additions, shard_deletions] = getShardingChanges(expr);
    NVF_ERROR(
        shard_additions.size() + shard_deletions.size() <= 1,
        "Resharding expr can only support one axis")

    // For gather operations i.e. ID goes from sharded to unsharded
    // this will rematerialize a sharded axis.
    // ProcessGroup expects contiguous tensors.
    // Update input to push the rematerialized axis to the front -> collective
    // -> permute the rematerialized axis to the proper location
    // Example: [i0 DIDx(i1)] -> [i0 i1]
    // Rewritten to: [i0 DIDx(i1)] -> [DIDx(i1) i0] -> [i1 i0] -> [i0 i1]
    // Note: there are no reduction based collectives that
    // materializes an axis so expr is guaranteed to be a set.
    if (!shard_deletions.empty() && isInnerResharding(expr)) {
      IterDomain* shard_deleted_id = shard_deletions[0];
      int64_t sharding_axis = input->domain()->rootPosOf(shard_deleted_id);

      TensorView* input_permute = permute(input, {{sharding_axis, 0}});
      TensorView* output_permute = set(input_permute);
      TensorView* new_output = permute(output_permute, {{0, sharding_axis}});
      ir_utils::replaceValInAllExprInputsAndFusionOutputs(output, new_output);

      // Propagate shardings from input and manually apply sharding deletions.
      shardAllLike(input, {input_permute, output_permute, new_output});
      output_permute->axis(0)->parallelize(ParallelType::Serial);
      new_output->axis(sharding_axis)->parallelize(ParallelType::Serial);
      output_permute->setDeviceMesh(output->getDeviceMesh());
      new_output->setDeviceMesh(output->getDeviceMesh());
    }
    // For scatter operations i.e. ID goes from unsharded to sharded
    // Update input to push the scattered axis to the front -> collective ->
    // permute the sharded axis to the proper location.
    // Scatter example: [i0 i1] -> [i0 DIDx(i1)]
    // Rewritten to [i0 i1] -> [i1 i0] -> [DIDx(i1) i0] -> [i0 DIDx(i1)]
    // Reduce Scatter example: [i0 DIDx(i1) i2] -> [i0 r1 DIDx(i2)]
    // Rewritten to: [i0 DIDx(i1) i2] -> [i2 i0 DIDx(i1)] ->
    //                    [DIDx(i2) i0 r1] -> [i0 DIDx(i2)]
    // Note that reduction axis shifts from axis=1 to axis=2.
    else if (!shard_additions.empty() && isInnerResharding(expr)) {
      auto shard_added_id = shard_additions[0];
      int sharding_axis =
          static_cast<int>(output->domain()->rootPosOf(shard_added_id));

      TensorView* input_permute = permute(input, {{sharding_axis, 0}});
      TensorView* output_permute = nullptr;
      // Calculate the number of reduction axes before the sharding axis.
      // After permuting the sharding axis to the front, the reduction axis
      // will be offset by this amount.
      auto reduction_axis = output->getReductionAxis();
      int num_reduction_axes_before_sharding_axis =
          (reduction_axis.has_value() &&
           sharding_axis > static_cast<int>(reduction_axis.value()))
          ? 1
          : 0;
      if (expr->isA<ReductionOp>()) {
        auto num_reduction_dims =
            output->domain()->nDims() - output->domain()->noReductions().size();
        NVF_ERROR(
            num_reduction_dims == 1,
            "Cannot support reducing multiple reduction axes ",
            expr->toString())
        int reduction_axis_after_permute =
            static_cast<int>(reduction_axis.value()) +
            num_reduction_axes_before_sharding_axis;
        auto red_expr = dynamic_cast<ReductionOp*>(expr);
        output_permute = reductionOp(
            red_expr->getReductionOpType(),
            {reduction_axis_after_permute},
            red_expr->init(),
            input_permute);
      } else {
        output_permute = set(input_permute);
      }
      int sharding_axis_after_permute =
          sharding_axis - num_reduction_axes_before_sharding_axis;
      // Note this is a no-op and is moving a device parallel axis back
      TensorView* new_output =
          permute(output_permute, {{0, sharding_axis_after_permute}});
      ir_utils::replaceValInAllExprInputsAndFusionOutputs(output, new_output);

      // Propagate shardings from input and manually apply sharding additions.
      shardAllLike(input, {input_permute, output_permute, new_output});
      output_permute->axis(0)->parallelize(shard_added_id->getParallelType());
      new_output->axis(sharding_axis_after_permute)
          ->parallelize(shard_added_id->getParallelType());
      output_permute->setDeviceMesh(output->getDeviceMesh());
      new_output->setDeviceMesh(output->getDeviceMesh());
    }
  }
}

int64_t requestedNumberOfDevices(Fusion* fusion) {
  DeviceIdxType max_index = 0;
  for (auto tv : ir_utils::allTvs(fusion)) {
    if (tv->hasDeviceMesh()) {
      for (auto d_id : tv->getDeviceMesh().vector()) {
        max_index = std::max(max_index, d_id);
      }
    }
  }
  return static_cast<int64_t>(max_index + 1);
}

void unshard(TensorView* tv) {
  for (IterDomain* id : tv->getLeafDomain()) {
    if (id->isDeviceDim()) {
      id->parallelize(ParallelType::Serial);
    }
  }
  tv->setDeviceMesh({});
}

void unshard(Fusion* fusion) {
  for (auto tv : ir_utils::allTvs(fusion)) {
    unshard(tv);
  }
}

std::set<DeviceIdxType> involvedDevices(Expr* expr) {
  std::set<DeviceIdxType> ret;
  for (const auto& tvs : {expr->inputs(), expr->outputs()}) {
    for (auto val : tvs) {
      NVF_ERROR(val->isA<TensorView>(), "Val is not a TensorView");
      auto tv = val->as<TensorView>();
      NVF_ERROR(tv->hasDeviceMesh(), "the TensorView has no device mesh");
      auto& mesh = tv->getDeviceMesh().vector();
      std::copy(mesh.begin(), mesh.end(), std::inserter(ret, ret.end()));
    }
  }
  return ret;
}

int64_t getShardedAxis(TensorView* tv) {
  auto ids = TensorDomain::noReductions(tv->getMaybeRFactorDomain());
  for (size_t i = 0; i < ids.size(); ++i) {
    if (ids[i]->getParallelType() == ParallelType::DIDx) {
      return static_cast<int64_t>(i);
    }
  }
  return -1;
}

} // namespace nvfuser<|MERGE_RESOLUTION|>--- conflicted
+++ resolved
@@ -126,7 +126,6 @@
   return is_sharded;
 }
 
-<<<<<<< HEAD
 int64_t numDeviceDims(TensorView* tv) {
   return std::count_if(
       tv->getLeafDomain().begin(),
@@ -134,48 +133,6 @@
       [](IterDomain* id) { return id->isDeviceDim(); });
 }
 
-template <typename TvIterator>
-std::unordered_set<TensorView*> getTvsWithDifferentSharding(
-    TensorView* ref,
-    TvIterator tvs) {
-  std::unordered_set<TensorView*> ret;
-  // isSharded asserts that there are no split/merge and that only the outmost
-  // dimension is possibly sharded
-  isSharded(ref);
-  const auto& reference_dom = ref->getLeafDomain();
-  FusionGuard fg(ref->fusion());
-  auto ca_map = ComputeAtMap(FusionGuard::getCurFusion());
-  std::unordered_map<IterDomain*, IterDomain*> concrete_to_reference_map;
-  for (auto id : reference_dom) {
-    auto ca_id =
-        ca_map.getConcreteMappedID(id, IdMappingMode::PERMISSIVE_RESIZE);
-    concrete_to_reference_map[ca_id] = id;
-  }
-
-  for (TensorView* tv : tvs) {
-    isSharded(tv);
-    if (!(ref->getDeviceMesh().vector() == tv->getDeviceMesh().vector())) {
-      ret.insert(tv);
-      continue;
-    }
-    for (auto id : tv->getLeafDomain()) {
-      auto ca_id =
-          ca_map.getConcreteMappedID(id, IdMappingMode::PERMISSIVE_RESIZE);
-      if (concrete_to_reference_map.count(ca_id) > 0) {
-        auto ref_id = concrete_to_reference_map.at(ca_id);
-        if ((ref_id->isDeviceDim() || id->isDeviceDim()) &&
-            ref_id->getParallelType() != id->getParallelType()) {
-          ret.insert(tv);
-          break;
-        }
-      }
-    }
-  }
-  return ret;
-}
-
-=======
->>>>>>> bfc8a1f2
 bool isResharding(Expr* expr) {
   std::unordered_set<TensorView*> tvs;
   for (auto tv : ir_utils::filterByType<TensorView>(expr->inputs())) {
