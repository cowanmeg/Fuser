--- conflicted
+++ resolved
@@ -10,10 +10,7 @@
 #include <device_lower/utils.h>
 #include <ir/internal_base_nodes.h>
 #include <ir/utils.h>
-<<<<<<< HEAD
-=======
 #include <multidevice/lower_communication.h>
->>>>>>> e11b6f48
 #include <multidevice/utils.h>
 #include <ops/all_ops.h>
 #include <scheduler/utils.h>
@@ -38,11 +35,6 @@
   return is_sharded.empty() ? false : is_sharded.at(0);
 }
 
-<<<<<<< HEAD
-int64_t requestedNumberOfDevices(Fusion* fusion) {
-  std::set<DeviceIdxType> device_indices;
-  for (auto tv : ir_utils::filterByType<TensorView>(fusion->vals())) {
-=======
 namespace {
 
 std::vector<IterDomain*> getShardedIterDomains(TensorView* tv) {
@@ -157,7 +149,6 @@
 int64_t requestedNumberOfDevices(Fusion* fusion) {
   std::set<DeviceIdxType> device_indices;
   for (auto tv : ir_utils::allTvs(fusion)) {
->>>>>>> e11b6f48
     if (tv->hasDeviceMesh()) {
       std::copy(
           tv->getDeviceMesh().vector().begin(),
@@ -168,20 +159,6 @@
   return static_cast<int64_t>(device_indices.size());
 }
 
-<<<<<<< HEAD
-void unshard(TensorView* tv) {
-  for (IterDomain* id : tv->getLeafDomain()) {
-    if (id->isDeviceDim()) {
-      id->parallelize(ParallelType::Serial);
-    }
-  }
-}
-
-void unshard(Fusion* fusion) {
-  for (auto tv : ir_utils::filterByType<TensorView>(fusion->vals())) {
-    unshard(tv);
-  }
-=======
 std::set<DeviceIdxType> involvedDevices(Expr* expr) {
   std::set<DeviceIdxType> ret;
   for (const auto& tvs : {expr->inputs(), expr->outputs()}) {
@@ -194,7 +171,6 @@
     }
   }
   return ret;
->>>>>>> e11b6f48
 }
 
 } // namespace nvfuser