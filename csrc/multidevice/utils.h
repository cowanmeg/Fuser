--- conflicted
+++ resolved
@@ -21,11 +21,7 @@
 // Checks that the other non-reduction axis are not parallelized on Didx
 NVF_API bool isSharded(TensorView*);
 
-<<<<<<< HEAD
-// Returns number of device dimensions in a TensorView's leaf domain
-=======
 // Returns number of device dimensions in a TensorView's leaf domain.
->>>>>>> a32a8dab
 NVF_API int64_t numDeviceDims(TensorView*);
 
 // Returns the subset of tvs which elements have the same multi-device sharding
