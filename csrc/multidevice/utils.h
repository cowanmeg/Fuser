--- conflicted
+++ resolved
@@ -16,14 +16,6 @@
 // Checks that the other non-reduction axis are not parallelized on Didx
 bool isSharded(TensorView*);
 
-<<<<<<< HEAD
-// returns the number of device indices present accross all
-// device meshes in the Fusion
-int64_t requestedNumberOfDevices(Fusion*);
-
-void unshard(Fusion*);
-void unshard(TensorView*);
-=======
 // Returns the subset of tvs which elements have the same multi-device sharding
 // as ref
 std::unordered_set<TensorView*> haveDifferentSharding(
@@ -32,6 +24,11 @@
 
 // Returns whether an Expr embbeds multi-device resharding
 bool isResharding(Expr* expr);
->>>>>>> 35f05add
 
+// returns the number of device indices present accross all
+// device meshes in the Fusion
+int64_t requestedNumberOfDevices(Fusion*);
+
+void unshard(Fusion*);
+void unshard(TensorView*);
 } // namespace nvfuser