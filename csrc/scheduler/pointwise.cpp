// clang-format off
/*
 * SPDX-FileCopyrightText: Copyright (c) 2023-present NVIDIA CORPORATION & AFFILIATES.
 * All rights reserved.
 * SPDX-License-Identifier: BSD-3-Clause
 */
// clang-format on

#include <ATen/cuda/CUDAContext.h>
#include <debug.h>
#include <inlining.h>
#include <instrumentation.h>
#include <multidevice/utils.h>
#include <scheduler/cache_policy_refiner.h>
#include <scheduler/debug_utils.h>
#include <scheduler/mark_aliases.h>
#include <scheduler/pointwise.h>
#include <scheduler/reduction_utils.h>
#include <scheduler/registry_utils.h>
#include <scheduler/transpose.h>
#include <scheduler/utils.h>
#include <scheduler/vectorize_helper.h>

namespace nvfuser {

PointWiseScheduler::PointWiseScheduler(
    Fusion* fusion,
    SchedulerRuntimeInfo& runtime_info,
    HeuristicSummary* data_cache)
    : SchedulerEntry(heuristicType()) {
  computeHeuristics(fusion, runtime_info, data_cache);
}

bool PointWiseScheduler::canScheduleCompileTime(Fusion* fusion) {
  //   Currently using the same path as the scheduler
  // to eliminate mismatch between canSchedule and
  // schedule pointwise.
  if (!hasReferenceTensorView(fusion)) {
    scheduler_debug_utils::canScheduleRejectReason(
        heuristicType(), "cannot find reference tensor");
    return false;
  }

  // Check that inputs of all select/gather-like ops are fusion inputs
  if (registry_utils::rejectScheduleForMemoryPromotion(
          fusion, heuristicType())) {
    return false;
  }

  // Fusions handled by pointwise scheduler cannot have matmul ops.
  if (ir_utils::hasAnyMatmulOps(fusion)) {
    scheduler_debug_utils::canScheduleRejectReason(
        heuristicType(), "no support for matmul ops.");
    return false;
  }

  if (!ir_utils::getViewOps(fusion).empty()) {
    ComputeAtMap ca_map(fusion);
    if (registry_utils::requiresForwardViewReplay(fusion, ca_map)) {
      scheduler_debug_utils::canScheduleRejectReason(
          heuristicType(), "Fusion requires view being reversible.");
      return false;
    }
  }

  if (ir_utils::hasAnyReductionOps(fusion)) {
    scheduler_debug_utils::canScheduleRejectReason(
        heuristicType(), "no support for reduction ops");
    return false;
  }

  if (registry_utils::hasNonUniqueBcast(fusion)) {
    scheduler_debug_utils::canScheduleRejectReason(
        heuristicType(),
        "Broadcasting dimension might be broadcasting to multiple sizes.");
    return false;
  }

  return true;
}

bool PointWiseScheduler::canScheduleRunTime(
    Fusion* fusion,
    SchedulerRuntimeInfo& runtime_info,
    HeuristicSummary* data_cache) {
  auto can_schedule_transpose_entry =
      HeuristicSummaryEntry<HeuristicCompileTime::CanScheduleTranspose>(
          data_cache, [fusion]() {
            return std::make_unique<bool>(
                TransposeScheduler::canScheduleCompileTime(fusion));
          });
  if (can_schedule_transpose_entry.get()) {
    auto reason =
        getTransposeRuntimeRejectReason(fusion, data_cache, runtime_info);
    return !reason.empty();
  }

  return true;
}

void PointWiseScheduler::schedule(Fusion* fusion) {
  FUSER_PERF_SCOPE("Schedule PointWise Fusion");
  schedulePointwise(fusion, pointwiseParams());
}

void PointWiseScheduler::computeHeuristics(
    Fusion* fusion,
    SchedulerRuntimeInfo& runtime_info,
    HeuristicSummary* data_cache) {
  params_ = getPointwiseHeuristics(fusion, runtime_info, data_cache);
  NVF_ERROR(params_ != nullptr);
}

namespace {
// constexpr int64_t x_grid_limit = ((int64_t)1 << (int64_t)31) - (int64_t)1;
// Unused at the moment, commenting for clang tidy
constexpr int64_t kThreadX = 128;

class DomainMap : public pointwise_utils::DomainMap {
 public:
  using pointwise_utils::DomainMap::DomainMap;

  // The pointwise scheduler heuristics requires a minimum number of axes.
  // The output reference tensor should respect this requirement.
  TensorView* findReferenceTensorView(int64_t minimum_num_axes = 0) const {
    TensorView* result = nullptr;
    int64_t max_dims = -1;
    for (auto output_tv :
         ir_utils::filterByType<TensorView>(fusion_->outputs())) {
      if (isValidReference(output_tv) &&
          hasMinimumSize(output_tv, minimum_num_axes) &&
          !output_tv->isFusionInput()) {
        int64_t n_dims = pointwise_utils::nRootDims(output_tv);
        if (n_dims > max_dims) {
          result = output_tv;
          max_dims = n_dims;
        }
      }
    }
    return result;
  }

 private:
  bool hasMinimumSize(TensorView* tv, int64_t num_axes) const {
    NVF_ERROR(tv != nullptr);
    return (num_axes == 0 || (int64_t)tv->getLogicalDomain().size() > num_axes);
  }
};

} // namespace

std::shared_ptr<PointwiseParams> getPointwiseHeuristics(
    Fusion* fusion,
    const at::ArrayRef<c10::IValue>& runtime_inputs,
    HeuristicSummary* data_cache) {
  SchedulerRuntimeInfo runtime_info(fusion, runtime_inputs);
  return getPointwiseHeuristics(fusion, runtime_info, data_cache);
}

std::shared_ptr<PointwiseParams> getPointwiseHeuristics(
    Fusion* fusion,
    SchedulerRuntimeInfo& runtime_info,
    HeuristicSummary* data_cache) {
  FUSER_PERF_SCOPE("getPointwiseHeuristics");

  FusionGuard fg(fusion);

  // Incase any buffer is of type DataType::Index
  const auto index_type = runtime_info.getIndexType();

  auto params =
      std::make_shared<PointwiseParams>("Pointwise heuristics", index_type);

  auto in_tvs = ir_utils::filterByType<TensorView>(fusion->inputs());

  auto domain_map_entry =
      HeuristicSummaryEntry<HeuristicCompileTime::DomainMap>(
          data_cache,
          [fusion]() { return std::make_unique<DomainMap>(fusion); });
  const auto& domain_map = dynamic_cast<DomainMap&>(domain_map_entry.get());

  auto largest_out_entry =
      HeuristicSummaryEntry<HeuristicCompileTime::ReferenceTensors>(
          data_cache, [&domain_map]() {
            std::vector<TensorView*> data{domain_map.findReferenceTensorView()};
            return std::make_unique<std::vector<TensorView*>>(std::move(data));
          });
  TensorView* largest_out = largest_out_entry.get()[0];

  NVF_ERROR(largest_out != nullptr);

  const int64_t device_multiprocessor_count =
      (int64_t)at::cuda::getCurrentDeviceProperties()->multiProcessorCount;

  // TODO: Set to 1?
  int64_t max_input_dtype_size = 2;

  for (auto inp : in_tvs) {
    max_input_dtype_size = std::max(
        max_input_dtype_size,
        (int64_t)dataTypeSize(inp->getDataType().value(), index_type));
  }

  auto logical_reorder_map_entry =
      HeuristicSummaryEntry<HeuristicCompileTime::LogicalReorderMap>(
          data_cache, [&fusion, &largest_out]() {
            // NOTE: logical_reorder_map is only applied for fusion without view
            // op yet.
            if (!ir_utils::getViewOps(fusion).empty()) {
              return std::make_unique<std::unordered_map<int64_t, int64_t>>();
            }
            return std::make_unique<std::unordered_map<int64_t, int64_t>>(
                scheduler_utils::maybeLogicalReorderAsAllocationMap(
                    largest_out));
          });
  const std::unordered_map<int64_t, int64_t>& logical_reorder_map =
      logical_reorder_map_entry.get();

  auto ref_root = largest_out->getLogicalDomain();
  // reorder of root to align with logical map should always help with indexing,
  // even when vectorization isn't used.
  if (!logical_reorder_map.empty()) {
    ref_root = TensorDomain::orderedAs(ref_root, logical_reorder_map);
  }
  // We always cacheBefore output at the beginning of the scheduling. And after
  // cacheBefore, the reference tensor will have all reduction IDs removed.
  ref_root = TensorDomain::noDevices(TensorDomain::noReductions(ref_root));

  std::vector<int64_t> elem_counts(ref_root.size(), 1);
  int64_t n_elems = 1;
  for (size_t ref_i = 0; ref_i < ref_root.size(); ref_i++) {
    auto inferred_val =
        runtime_info.expressionEvaluator().evaluate(ref_root[ref_i]->extent());
    NVF_ERROR(
        inferred_val.hasValue(),
        "Error inferring size for pointwise scheduler: ",
        ref_root[ref_i]->extent()->toInlineString());
    elem_counts[ref_i] = inferred_val.as<int64_t>();
    n_elems *= elem_counts[ref_i];
  }

  // If zero dimensional or zero size, return default parameters
<<<<<<< HEAD
  if (TensorDomain::noDevices(
          TensorDomain::noReductions(
              TensorDomain::noBroadcasts(largest_out->getLeafDomain())))
=======
  if (TensorDomain::noReductions(
          TensorDomain::noBroadcasts(largest_out->getLoopDomain()))
>>>>>>> b56c3e79
          .empty() ||
      n_elems == 0) {
    auto vectorizable_inputs_outputs_entry = HeuristicSummaryEntry<
        HeuristicCompileTime::VectorizableInputsAndOutputs>(data_cache, []() {
      return std::make_unique<std::vector<TensorView*>>();
    });
    vectorizable_inputs_outputs_entry.get();

    auto broadcast_info = HeuristicSummaryEntry<
        HeuristicCompileTime::BroadcastMultiples>(data_cache, []() {
      return std::make_unique<scheduler_utils::BroadcastMultipleInformation>();
    });
    broadcast_info.get();

    vectorize_helper::getVectorizationFactor(
        runtime_info, largest_out, data_cache, 0);

    // All cache entries that are expected to be generated in the pointwise
    // scheduler by registry.cpp::HeuristicSummary::validate() must be created
    // before hitting this return.
    return std::make_shared<PointwiseParams>(
        "Pointwise heuristics", index_type);
  }

  // Find all vectorizable inputs/outputs
  auto vectorizable_inputs_outputs_entry =
      HeuristicSummaryEntry<HeuristicCompileTime::VectorizableInputsAndOutputs>(
          data_cache, [&largest_out]() {
            return std::make_unique<std::vector<TensorView*>>(
                scheduler_utils::getInputsOutputsWithInnerDim(
                    largest_out, true, true));
          });

  constexpr int64_t kSixteen = 16; // clang tidy

  auto max_unroll_factor = ceilDiv(
      // Available unrolling based on size of data type
      (int64_t)kSixteen / max_input_dtype_size,
      // Reduce max unrolling factor if we have many inputs/outputs to unroll
      // as it could start consuming a lot of registers.
      std::max(
          (scheduler_utils::lastPow2(
               (int64_t)vectorizable_inputs_outputs_entry.get().size()) >>
           2),
          (int64_t)1));

  // Don't unroll at the cost of getting a full wave on the GPU
  if (n_elems < device_multiprocessor_count * kThreadX &&
      max_unroll_factor > 1) {
    max_unroll_factor = std::min(
        max_unroll_factor,
        ceilDiv(n_elems, device_multiprocessor_count * kThreadX));
  }

  // See pointwise.h to understand what we're doing for this 2D analysis.
  // Ideal break point location
  int break_point = 0;

  // If break_point, mark if BIDy and BIDx should be positionally reversed
  // relative to root domains
  bool flip_grid_binding = false;

  // Elements on the right of break point (without break point all are on the
  // right)
  int64_t right_elem_count = 0;

  int64_t bdimx = kThreadX;

  // bdimy may be used if the right side of the break point is not large and we
  // need to expand block level parallelism into the left side of the break
  // point.
  int64_t bdimy = 1;

  // In 2D scheduler gdim_left is used to parallelize the left side of the break
  // point.
  int64_t gdim_left = 1;

  // gdim_right is used if there's too much parallelization in the right side of
  // the break point. We will expand grid parallelization into the right side of
  // the break point with gdim_left and use gdim_right for the left side of the
  // break point.
  int64_t gdim_right = 1;

  auto broadcast_info = HeuristicSummaryEntry<
      HeuristicCompileTime::BroadcastMultiples>(
      data_cache, [&largest_out, &index_type]() {
        return std::make_unique<scheduler_utils::BroadcastMultipleInformation>(
            scheduler_utils::getBroadcastMultiples(largest_out, index_type));
      });

  auto& view_disjoint_sets = broadcast_info.get().view_disjoint_set_ids;
  auto& broadcast_byte_multiples = broadcast_info.get().broadcast_multiples;
  NVF_ERROR(broadcast_byte_multiples.size() == ref_root.size());

  int64_t dtype_sum = 0;
  for (auto inp : ir_utils::filterByType<TensorView>(fusion->inputs())) {
    dtype_sum += (int64_t)dataTypeSize(inp->getDataType().value(), index_type);
  }
  for (auto out : ir_utils::filterByType<TensorView>(fusion->outputs())) {
    dtype_sum += (int64_t)dataTypeSize(out->getDataType().value(), index_type);
  }

  { // Figure out break point position. Empty scope, consider moving to a
    // separate function.
    //
    // How much would this transfer cost if it was done as a 1-D schedule
    int64_t transfer_size_1d = 1;

    for (const auto i : c10::irange(ref_root.size())) {
      transfer_size_1d = transfer_size_1d * elem_counts[i] * dtype_sum;
    }

    // If there isn't very much parallelism available, just use 1D scheduler
    if (n_elems * 2 > device_multiprocessor_count * kThreadX) {
      int64_t min_total_transfer = std::numeric_limits<int64_t>::max();

      // Don't check the inner most dimension, scheduler assumes there's always
      // an rhs
      for (const auto break_point_i : c10::irange((int64_t)ref_root.size())) {
        // If break point is incoherent with view, don't consider breaking here.
        if (!scheduler_utils::breakIsDisjoint(
                view_disjoint_sets, break_point_i)) {
          continue;
        }

        // Number of elements in the right side of reference tv with
        // break_point_i
        int64_t cur_right_elem_count = 1;
        for (const auto right_i : c10::irange(break_point_i, ref_root.size())) {
          cur_right_elem_count = cur_right_elem_count * elem_counts[right_i];
        }

        auto cur_left_elem_count = n_elems / cur_right_elem_count;
        if (cur_left_elem_count <= 1) {
          continue;
        }

        auto lhs_byte_multiple =
            broadcast_byte_multiples[break_point_i].lhs_multiple;
        auto rhs_byte_multiple =
            broadcast_byte_multiples[break_point_i].rhs_multiple;

        // Estimate transfer cost with this break point
        int64_t cur_transfer_size = 1;
        int64_t right_transfer_size = 1;

        for (const auto left_i : c10::irange(break_point_i)) {
          cur_transfer_size =
              cur_transfer_size * elem_counts[left_i] * lhs_byte_multiple;
        }

        for (const auto right_i : c10::irange(break_point_i, ref_root.size())) {
          right_transfer_size =
              right_transfer_size * elem_counts[right_i] * rhs_byte_multiple;
        }
        cur_transfer_size *= right_transfer_size;

        //  Continue if this break point doesn't save at least 10% of 1D
        //  scheduling or isn't better than previous break_points found.
        if (cur_transfer_size >= min_total_transfer ||
            cur_transfer_size * 10 >= transfer_size_1d * 9) {
          continue;
        }

        // Need to be able to parallelize, don't use break if there's not
        // at least an unrolled warp.
        if (ceilDiv(cur_right_elem_count, max_unroll_factor) <=
            at::cuda::getCurrentDeviceProperties()->warpSize) {
          continue;
        }

        // If outer broadcast, or balanced broadcast:
        if (lhs_byte_multiple <= rhs_byte_multiple &&
            // If right transfer size is bigger than half of L2
            at::cuda::getCurrentDeviceProperties()->l2CacheSize <
                right_transfer_size * 2) {
          // flip BIDx and BIDy bindings
          flip_grid_binding = true;
        } else {
          flip_grid_binding = false;
        }
        // Min transfer found, start setting values
        bdimx = std::min(
            ceilDiv(cur_right_elem_count, max_unroll_factor), kThreadX);
        bdimy = 1;
        // Put remainder in bdimy if there's at least a wave of grid level
        // parallelism.
        if (cur_left_elem_count > device_multiprocessor_count) {
          bdimy = kThreadX / bdimx;
        }
        auto remainder_left = ceilDiv(cur_left_elem_count, bdimy);
        auto remainder_right =
            ceilDiv(cur_right_elem_count, bdimx * max_unroll_factor);
        // Use this break point
        break_point = static_cast<int>(break_point_i);
        min_total_transfer = cur_transfer_size;
        right_elem_count = cur_right_elem_count;

        gdim_left = remainder_left;
        gdim_right = remainder_right;
      }
    }
  }

  // Don't try to vectorize if it's not recommended
  params->unroll_factor = 1;

  const auto vectorize_factor = std::min(
      max_unroll_factor,
      vectorize_helper::getVectorizationFactor(
          runtime_info,
          largest_out,
          data_cache,
          break_point,
          logical_reorder_map));

  if (vectorize_factor == 1) {
    params->vectorize = false;
    params->unroll_factor = max_unroll_factor;
  } else {
    params->vectorize = true;
    params->unroll_factor = vectorize_factor;
  }

  NVF_ERROR(right_elem_count > 0 || break_point == 0);
  NVF_ERROR(!(bdimy > 1 && gdim_right > 1));

  params->break_point = break_point;
  params->flip_grid_binding = flip_grid_binding;
  params->split_block = bdimy > 1;

  params->lparams.bind(bdimx, ParallelType::TIDx);
  if (params->split_block) {
    params->lparams.bind(bdimy, ParallelType::TIDy);
  }
  if ((flip_grid_binding && gdim_right > 65535) ||
      (!flip_grid_binding && gdim_left > 65535)) {
    params->split_grid_y_dim = true;
  }

  if (isDebugDumpEnabled(DebugDumpOption::SchedulerDebug)) {
    debug() << "\n===== Pointwise Stats ========\n"
            << "num_elems: " << n_elems << "\n"
            << "elem_counts: " << elem_counts << "\n"
            << "max_input_dtype_size: " << max_input_dtype_size << "\n"
            << "vectorize_factor: " << vectorize_factor << std::endl
            << "\n"
            << "logical_reorder_map: ";
    for (auto [i, j] : logical_reorder_map) {
      debug() << "(" << i << ", " << j << "), ";
    }
    debug() << "\nbroadcast_byte_multiples: ";
    for (auto multiple : broadcast_byte_multiples) {
      debug() << "(" << multiple.lhs_multiple << ", " << multiple.rhs_multiple
              << "), ";
    }
    debug() << "\nLHS elems: "
            << (right_elem_count > 0 ? n_elems / right_elem_count : 0)
            << " RHS elems: " << right_elem_count << std::endl;
    debug() << std::endl;
    debug() << params->toString() << std::endl;
  }

  return params;
}

// TODO: remove or return launch parameters
LaunchParams schedulePointwise(
    Fusion* fusion,
    const at::ArrayRef<c10::IValue>& runtime_inputs) {
  FUSER_PERF_SCOPE("scheduleFusion");
  auto params = getPointwiseHeuristics(fusion, runtime_inputs);
  NVF_ERROR(params != nullptr, "Could not schedule pointwise operation.");
  schedulePointwise(fusion, *params);
  return params->lparams;
}

TensorView* getReferenceTensorView(Fusion* fusion) {
  FusionGuard fg(fusion);
  DomainMap domain_map(fusion);
  auto reference_tv = domain_map.findReferenceTensorView();
  return reference_tv;
}

bool hasReferenceTensorView(Fusion* fusion) {
  return getReferenceTensorView(fusion) != nullptr;
}

// TODO: Inline intermediate operations (avoid inlining unrolled/vectorized
// input/output caches)
void schedulePointwise(Fusion* fusion, const PointwiseParams& params) {
  FusionGuard fg(fusion);

  // Make sure we don't have global memory set on intermediate tensors from
  // fusion segmentation
  scheduler_utils::clearMemorySpace(fusion);

  // Cache inputs
  auto cached_inputs = scheduler_utils::cacheInputs(fusion, true);

  // Cache and fork outputs
  auto cached_outputs = scheduler_utils::cacheAndForkOutputs(fusion, true);

  scheduler_utils::prepareForMemoryTypePromotion(fusion);

  refineCachePolicy(fusion);

  std::vector<TensorView*> input_tvs;
  {
    auto filtered_tvs = ir_utils::filterByType<TensorView>(fusion->inputs());
    // Remove hanging tensor views
    for (auto tv : filtered_tvs) {
      if (tv->uses().empty()) {
        continue;
      }
      input_tvs.push_back(tv);
    }
  }
  auto output_tvs = ir_utils::filterByType<TensorView>(fusion->outputs());

  int64_t max_dims = 0;
  for (auto inp : input_tvs) {
    max_dims = std::max(pointwise_utils::nRootDims(inp), max_dims);
  }

  for (auto out : output_tvs) {
    max_dims = std::max(pointwise_utils::nRootDims(out), max_dims);
  }

  // If everything is zero dim tensors, just return.
  if (max_dims == 0) {
    return;
  }

  TensorView* reference_tv = getReferenceTensorView(fusion);

  NVF_ERROR(
      reference_tv != nullptr,
      "Could not find a fully broadcasted output to reference schedule on.");

  int64_t num_device_dims = numDeviceDims(reference_tv);
  int64_t device_aware_break_point = params.break_point + num_device_dims;

  // Positions of rhs and lhs after merging all dimensions.
  int64_t rhs_i = -1;
  int64_t lhs_i = -1;

  if (!ir_utils::getViewOps(fusion).empty()) {
    ComputeAtMap ca_map(fusion);
    // Propagate reshape transforms through the graph, expecially the reference.
    scheduler_utils::propagateReshapeTransforms(fusion, ca_map);

    // Reorder reference_tv after propagating the view operation. This will
    // reorder for better merging.
    reference_tv->reorder(
        scheduler_utils::domainReorderAsLogicalMap(reference_tv));
    // Reorder so that DeviceDims are in front
    reorderDIDToFront(reference_tv);

    // Break point is relative to logical domain, find the loop domain ID's in
    // the left/right side, we really need the values in domain, but easiest way
    // to do this is with Dependency check which will grab all intermediate
    // values too.
    auto lhs_all_vals = DependencyCheck::getAllValsBetween(
        {reference_tv->getLogicalDomain().begin(),
<<<<<<< HEAD
         reference_tv->getLogicalDomain().begin() + device_aware_break_point},
        {reference_tv->getLeafDomain().begin() + num_device_dims,
         reference_tv->getLeafDomain().end()});
=======
         reference_tv->getLogicalDomain().begin() + params.break_point},
        {reference_tv->getLoopDomain().begin(),
         reference_tv->getLoopDomain().end()});
>>>>>>> b56c3e79

    std::unordered_set<Val*> lhs_all_vals_set(
        lhs_all_vals.begin(), lhs_all_vals.end());

    auto rhs_all_vals = DependencyCheck::getAllValsBetween(
        {reference_tv->getLogicalDomain().begin() + device_aware_break_point,
         reference_tv->getLogicalDomain().end()},
<<<<<<< HEAD
        {reference_tv->getLeafDomain().begin() + num_device_dims,
         reference_tv->getLeafDomain().end()});
=======
        {reference_tv->getLoopDomain().begin(),
         reference_tv->getLoopDomain().end()});
>>>>>>> b56c3e79

    std::unordered_set<Val*> rhs_all_vals_set(
        rhs_all_vals.begin(), rhs_all_vals.end());

    // Make sure lhs and rhs groups are disjoint.
    for (auto lhs_val : lhs_all_vals) {
      NVF_ERROR(
          rhs_all_vals_set.count(lhs_val) == 0,
          "Error in pointwise scheduler. LHS and RHS of the 2D scheduler are not disjoint.");
    }
    NVF_ERROR(
        !rhs_all_vals.empty(),
        "Expecting at least one dimension in the RHS of the pointwise scheduler.");

    // Merge rhs, then lhs.
    IterDomain* rhs_id = nullptr;
    IterDomain* lhs_id = nullptr;
    auto ndims = reference_tv->nDims();
    for (auto i : c10::irange(ndims)) {
      // Merge from right to left
      auto pos = ndims - 1 - i;
      auto id = reference_tv->axis(pos);
      if (lhs_all_vals_set.count(id) > 0) {
        if (lhs_id == nullptr) {
          lhs_id = id;
          lhs_i = pos;
        } else {
          reference_tv->merge(pos, lhs_i);
          lhs_i = pos;
          if (rhs_i > lhs_i) {
            rhs_i--;
          }
        }
      } else if (rhs_all_vals_set.count(id) > 0) {
        if (rhs_id == nullptr) {
          rhs_id = id;
          rhs_i = pos;
        } else {
          reference_tv->merge(pos, rhs_i);
          rhs_i = pos;
          if (lhs_i > rhs_i) {
            lhs_i--;
          }
        }
      }
    }
    // Find the iter domains that should be in the lhs, and rhs.
  } else {
    // Don't need to worry about view transformations, just merge reference tv
    // as we normally would.

    std::unordered_map<int64_t, int64_t> logical_reorder_map =
        scheduler_utils::maybeLogicalReorderAsAllocationMap(reference_tv);
    if (!logical_reorder_map.empty()) {
      reference_tv->reorder(logical_reorder_map);
    }
    reorderDIDToFront(reference_tv);

    // Merge right side of break point
    for (int64_t i = reference_tv->nDims(); i > device_aware_break_point; i--) {
      auto axis_i = i - 1;
      if (rhs_i == -1) {
        rhs_i = axis_i;
      } else {
        reference_tv->merge(axis_i, rhs_i);
        rhs_i = axis_i;
      }
    }
    if (rhs_i >= 0) {
      // If there's an rhs
      reference_tv->reorder({{rhs_i, -1}});
    }

    // Merge left side of break point
    for (int64_t i = device_aware_break_point; i > num_device_dims; i--) {
      auto axis_i = i - 1;
      if (lhs_i == -1) {
        lhs_i = axis_i;
      } else {
        reference_tv->merge(axis_i, lhs_i);
        lhs_i = axis_i;
      }
    }
  }

  int64_t unswitch_pos = 0;
  IterDomain* vectorize_id = nullptr;
  if (params.break_point) {
    // 2D parallelization scheme
    NVF_ERROR(rhs_i >= 0 && lhs_i >= 0);

    // Right (inner merged) dimension is at inner most position, left (outer
    // merged) dimension is at lhs_i. Order as [lhs_i, rhs_i, unmerged...]
    reference_tv->reorder({{lhs_i, 0}, {-1, 1}});

    if (params.vectorize) {
      reference_tv->split(1, params.unroll_factor);
      reference_tv->split(1, NamedScalar::getParallelDim(ParallelType::TIDx));
      reference_tv->split(0, 1);
      // [outer, Unswitch | i-remainder, TIDx, Vectorization]
      reference_tv->axis(1)->parallelize(ParallelType::Unswitch);
      reference_tv->axis(3)->parallelize(ParallelType::TIDx);
      // Vectorization are propagated separately
      vectorize_id = reference_tv->axis(4);

      // [outer, Unswitch | i-remainder, TIDx, Vectorization]
      // To make consistent with unrolling:
      reference_tv->reorder({{1, 2}, {2, 1}, {3, 4}, {4, 3}});
      //[outer | i-remainder, Unswitch, Vectorization, TIDx]
    } else {
      reference_tv->split(1, NamedScalar::getParallelDim(ParallelType::TIDx));
      reference_tv->split(1, params.unroll_factor);

      reference_tv->split(0, 1);
      // [outer, unswitch | i-remainder, unroll, TIDx ]
      reference_tv->reorder({{1, 2}});
      // [outer, i-remainder, unswitch, unroll, TIDx ]
      reference_tv->axis(2)->parallelize(ParallelType::Unswitch);
      // Here we do not set axis(3)->parallelize(Unroll) because we do not want
      // it to be propagated. We manually unroll by splitting the inline
      // propagation process into two steps:
      // step 1: inline at the unswitch position for cached inputs and outputs
      // step 2: inline at the inner most dim for the rest of the graph
      reference_tv->axis(4)->parallelize(ParallelType::TIDx);

      //[outer | i-remainder, Unswitch, Unroll, TIDx]
    }

    // Move out of the way to furthest left point
    reference_tv->reorder({{1, 0}});

    //[i-remainder | outer | Unswitch, Unroll, TIDx]
    if (params.split_block) {
      reference_tv->split(1, NamedScalar::getParallelDim(ParallelType::TIDy));
      if (params.flip_grid_binding) {
        // [BIDy | BIDx, TIDy | Unswitch, Unroll, TIDx]
        reference_tv->axis(1)->parallelize(ParallelType::BIDx);
        reference_tv->axis(2)->parallelize(ParallelType::TIDy);
        if (params.split_grid_y_dim) {
          // [i-remainder, BIDy{65535} | BIDx, TIDy | Unswitch, Unroll, TIDx]
          reference_tv->split(0, 65535);
          reference_tv->axis(1)->parallelize(ParallelType::BIDy);
          unswitch_pos = 5;
        } else {
          reference_tv->axis(0)->parallelize(ParallelType::BIDy);
          unswitch_pos = 4;
        }
      } else {
        // [BIDx | BIDy TIDy | Unswitch, Unroll, TIDx]
        reference_tv->axis(0)->parallelize(ParallelType::BIDx);
        reference_tv->axis(2)->parallelize(ParallelType::TIDy);
        if (params.split_grid_y_dim) {
          // [BIDx | i-remainder, BIDy{65535}, TIDy | Unswitch, Unroll, TIDx]
          reference_tv->split(1, 65535);
          reference_tv->axis(2)->parallelize(ParallelType::BIDy);
          unswitch_pos = 5;
        } else {
          reference_tv->axis(1)->parallelize(ParallelType::BIDy);
          unswitch_pos = 4;
        }
      }
    } else {
      // [BIDy | BIDx | Unswitch, Unroll, TIDx]
      if (params.flip_grid_binding) {
        // [BIDy | BIDx | Unswitch, Unroll, TIDx]
        reference_tv->axis(1)->parallelize(ParallelType::BIDx);
        if (params.split_grid_y_dim) {
          // [i-remainder, BIDy{65535} | BIDx | Unswitch, Unroll, TIDx]
          reference_tv->split(0, 65535);
          reference_tv->axis(1)->parallelize(ParallelType::BIDy);
          unswitch_pos = 4;
        } else {
          reference_tv->axis(0)->parallelize(ParallelType::BIDy);
          unswitch_pos = 3;
        }
      } else {
        // [BIDx | BIDy | Unswitch, Unroll, TIDx]
        reference_tv->axis(0)->parallelize(ParallelType::BIDx);
        if (params.split_grid_y_dim) {
          // [BIDx | i-remainder, BIDy{65535} | Unswitch, Unroll, TIDx]
          reference_tv->split(1, 65535);
          reference_tv->axis(2)->parallelize(ParallelType::BIDy);
          unswitch_pos = 4;
        } else {
          reference_tv->axis(1)->parallelize(ParallelType::BIDy);
          unswitch_pos = 3;
        }
      }
    }
  } else {
    // 1D Scheduler
    NVF_ERROR(rhs_i >= 0 && lhs_i == -1);

    // right hand side exists and is the only axis we care to schedule, move
    // it from the inner most position to left most. Order as [rhs_i,
    // unmerged...]
    reference_tv->reorder({{-1, 0}});

    if (params.vectorize) {
      // Vectorize
      reference_tv->split(0, params.unroll_factor);
      // Unswitch
      reference_tv->split(0, 1);
      // Threads
      reference_tv->split(0, kThreadX);

      reference_tv->axis(0)->parallelize(ParallelType::BIDx);
      reference_tv->axis(1)->parallelize(ParallelType::TIDx);
      reference_tv->axis(2)->parallelize(ParallelType::Unswitch);
      // Vectorization are propagated separately
      vectorize_id = reference_tv->axis(3);

      //[BIDx, TIDx, Unswitch, Vectorization]
      // To make consistent with unrolling:
      reference_tv->reorder({{1, 3}, {2, 1}, {3, 2}});
      //[BIDx, Unswitch, Vectorization, TIDx]
    } else {
      // Threads
      reference_tv->split(0, kThreadX);
      // Unroll
      reference_tv->split(0, params.unroll_factor);
      // Unswitch
      reference_tv->split(0, 1);

      // [BIDx, Unswitch, Unroll, TIDx]
      reference_tv->axis(0)->parallelize(ParallelType::BIDx);
      reference_tv->axis(1)->parallelize(ParallelType::Unswitch);
      // Here we do not set axis(2)->parallelize(Unroll) because we do not want
      // it to be propagated. We manually unroll by splitting the inline
      // propagation process into two steps:
      // step 1: inline at the unswitch position for cached inputs and outputs
      // step 2: inline at the inner most dim for the rest of the graph
      reference_tv->axis(3)->parallelize(ParallelType::TIDx);
    }
    unswitch_pos = 2;
  }

  TransformPropagator propagator(reference_tv);
  MaxRootDomainInfoSpanningTree spanning_tree(reference_tv);
  spanning_tree.traverse(&propagator);
  scheduler_utils::parallelizeAllLike(reference_tv);

  if (params.vectorize) {
    // Grab all tensor views that should be vectorized
    auto inputs_outputs =
        scheduler_utils::getInputsOutputsWithInnerDim(reference_tv, true, true);
    std::vector<TensorView*> vectorized_tvs;
    bool should_vectorize_reference_tv = false;
    for (auto tv : inputs_outputs) {
      if (tv == reference_tv) {
        should_vectorize_reference_tv = true;
      }
      if (!tv->isFusionInput()) {
        vectorized_tvs.emplace_back(tv);
        continue;
      }
      // move inputs to consumers of inputs
      auto consumer_tvs = ir_utils::consumerTvsOf(tv);
      vectorized_tvs.insert(
          vectorized_tvs.end(), consumer_tvs.begin(), consumer_tvs.end());
    }
    if (!vectorized_tvs.empty()) {
      // Aggressively mark with vectorized and cleanup later. That way we
      // don't have to manually specify parallelization outside the reference.
      vectorize_id->parallelize(ParallelType::Vectorize);
      scheduler_utils::parallelizeAllLike(
          reference_tv, vectorized_tvs, {ParallelType::Vectorize});
      if (!should_vectorize_reference_tv) {
        vectorize_id->parallelize(ParallelType::Serial);
      }
    }
  }

  // Begin by inlining at the unswitch position for the entire DAG. The cached
  // inputs, and outputs will keep this inline position, but other tensors will
  // get a higher position in later inline propagation. We need this separate
  // step because we were not using ParallelType::Unroll, so we have to do
  // unrolling manually.
  inlineAllAt(reference_tv, unswitch_pos, true);

  auto all_tvs = ir_utils::allTvs(fusion);

  // Inline at the inner most position. The CA position of all tensors except
  // inputs, cached inputs and outputs will be updated.
  std::unordered_set<TensorView*> inner_most_tensors(
      all_tvs.begin(), all_tvs.end());
  for (auto cached_input : cached_inputs) {
    inner_most_tensors.erase(cached_input);
  }
  for (auto entry : cached_outputs) {
    auto output = entry.second;
    inner_most_tensors.erase(output);
  }
  inlineMost(inner_most_tensors);

  scheduler_utils::promoteProducerMemoryTypes(fusion, cached_inputs);

  // TODO(#1401): We could let segmentation split a partially alias-producing
  // fusion into an alias-only segment and the rest. This way, the rest of the
  // fusion (which has fewer expressions) can potentially find a better
  // scheduler and we need to call markAliases only in NoOpScheduler.
  markAliases(fusion);
}

} // namespace nvfuser<|MERGE_RESOLUTION|>--- conflicted
+++ resolved
@@ -240,14 +240,9 @@
   }
 
   // If zero dimensional or zero size, return default parameters
-<<<<<<< HEAD
   if (TensorDomain::noDevices(
           TensorDomain::noReductions(
-              TensorDomain::noBroadcasts(largest_out->getLeafDomain())))
-=======
-  if (TensorDomain::noReductions(
-          TensorDomain::noBroadcasts(largest_out->getLoopDomain()))
->>>>>>> b56c3e79
+              TensorDomain::noBroadcasts(largest_out->getLoopDomain())))
           .empty() ||
       n_elems == 0) {
     auto vectorizable_inputs_outputs_entry = HeuristicSummaryEntry<
@@ -613,15 +608,9 @@
     // values too.
     auto lhs_all_vals = DependencyCheck::getAllValsBetween(
         {reference_tv->getLogicalDomain().begin(),
-<<<<<<< HEAD
          reference_tv->getLogicalDomain().begin() + device_aware_break_point},
-        {reference_tv->getLeafDomain().begin() + num_device_dims,
-         reference_tv->getLeafDomain().end()});
-=======
-         reference_tv->getLogicalDomain().begin() + params.break_point},
-        {reference_tv->getLoopDomain().begin(),
+        {reference_tv->getLoopDomain().begin() + num_device_dims,
          reference_tv->getLoopDomain().end()});
->>>>>>> b56c3e79
 
     std::unordered_set<Val*> lhs_all_vals_set(
         lhs_all_vals.begin(), lhs_all_vals.end());
@@ -629,13 +618,8 @@
     auto rhs_all_vals = DependencyCheck::getAllValsBetween(
         {reference_tv->getLogicalDomain().begin() + device_aware_break_point,
          reference_tv->getLogicalDomain().end()},
-<<<<<<< HEAD
-        {reference_tv->getLeafDomain().begin() + num_device_dims,
-         reference_tv->getLeafDomain().end()});
-=======
-        {reference_tv->getLoopDomain().begin(),
+        {reference_tv->getLoopDomain().begin() + num_device_dims,
          reference_tv->getLoopDomain().end()});
->>>>>>> b56c3e79
 
     std::unordered_set<Val*> rhs_all_vals_set(
         rhs_all_vals.begin(), rhs_all_vals.end());
