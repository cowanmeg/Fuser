// clang-format off
/*
 * SPDX-FileCopyrightText: Copyright (c) 2023-present NVIDIA CORPORATION & AFFILIATES.
 * All rights reserved.
 * SPDX-License-Identifier: BSD-3-Clause
 */
// clang-format on

#include <executor.h>

#include <codegen.h>
#include <debug.h>
#include <device_lower/analysis/bank_conflict.h>
#include <driver_api.h>
#include <executor_kernel_arg.h>
#include <executor_utils.h>
#include <instrumentation.h>
#include <ir/all_nodes.h>
#include <ir/utils.h>
#include <iter_visitor.h>
#include <kernel_ir.h>
#include <options.h>
#include <polymorphic_value.h>
#include <serde/utils.h>
#include <tensor_metadata.h>
#include <utils.h>

#include <ATen/core/LegacyTypeDispatch.h>
#include <ATen/cuda/CUDAContext.h>
#include <ATen/cuda/llvm_jit_strings.h>
#include <ATen/native/cuda/jit_utils.h>
#include <c10/core/DeviceGuard.h>
#include <c10/cuda/CUDAFunctions.h>
#include <c10/cuda/CUDAStream.h>
#include <c10/util/irange.h>

#include <cmath>
#include <fstream>

namespace nvfuser {

bool fill_allocation_with_nan_ = false;

bool shouldFillAllocationWithNan() {
  return fill_allocation_with_nan_;
}

void setFillAllocationWithNan(bool value) {
  fill_allocation_with_nan_ = value;
}

namespace {

static const char* defineIndexType(PrimDataType index_type) {
  if (index_type == DataType::Int32) {
    return "typedef int nvfuser_index_t;\n";
  } else if (index_type == DataType::Int) {
    return "typedef int64_t nvfuser_index_t;\n";
  } else {
    NVF_ERROR(false, "invalid indexing type: ", index_type);
  }
}

static const char* defineTypes() {
  return R"(
using int8_t = signed char;
using uint8_t = unsigned char;
using int16_t = short int;
using uint16_t = unsigned short int;
using int32_t = int;
using uint32_t = unsigned int;
using int64_t = long long int;
using uint64_t = unsigned long long int;

// Modified from cuda.h
struct TensorMap {
  alignas(64)
  uint64_t opaque[16];
};
)";
}

static const std::string& includeStdComplex() {
  static std::string result = std::string(R"ESCAPE(
#ifdef __NVCC__
#include <complex>
#endif // __NVCC__
)ESCAPE");
  return result;
}

// When executing nvFuser with: NVFUSER_EXTERNAL_SRC=file1.cu,file2.cu
// This function retrieves structured code from the specified files.
// The files should be comma-separated, and their order corresponds to the
// fusion_id order. If the provided number of files is fewer than the fusion
// segments, the function will resort to the available files in sequence
// and issue a warning.
std::string getStructuredCodeFromExternalFiles(const int64_t fusion_id) {
  auto external_code_path = getNvFuserEnv("EXTERNAL_SRC");
  if (!external_code_path) {
    return "";
  }
  std::string all_external_code_paths(external_code_path);
  if (all_external_code_paths.empty() || fusion_id < 1) {
    return "";
  }
  auto getExternalCodeFile =
      [fusion_id](const std::string& input) -> std::string {
    std::stringstream ss(input);
    std::string token;
    int64_t count = 0;
    while (std::getline(ss, token, ',')) {
      if (++count == fusion_id) {
        return token;
      }
    }
    debug()
        << "Didn't find requested external source code. Will use generated code!\n"
        << "Number of source code files should equal the number of fusion segments.\n"
        << "External source code filenames should be delineated with commas, e.g.: file1.cu,file2.cu.\n";
    return "";
  };

  std::string single_code_path = getExternalCodeFile(all_external_code_paths);
  if (single_code_path.empty()) {
    return "";
  }
  std::ifstream cuda_src(single_code_path);
  if (!cuda_src.is_open()) {
    debug() << "Failed to open external source file: " << single_code_path
            << std::endl;
    return "";
  }
  debug() << "--------> Compiling external CUDA code: " << single_code_path
          << std::endl;

  std::stringstream buffer;
  buffer << cuda_src.rdbuf();
  return buffer.str();
}
} // namespace

std::unique_ptr<PrecomputedValues>& FusionExecutor::
    evaluatorPrecomputedValues() {
  if (!evaluator_precomputed_values_) {
    evaluator_precomputed_values_ =
        std::make_unique<PrecomputedValues>(lowered_->kernel());
  }
  return evaluator_precomputed_values_;
}

std::string FusionExecutor::getStructuredCode(
    const std::string& kernel_str,
    PrimDataType index_type) const {
  // generating cuda code;
  std::string code = "";
  code += includeStdComplex();
  code += std::string("namespace {\n") + defineTypes() +
      defineIndexType(index_type) + executor_utils::kernelPreamble() +
      kernel_str + "}\n";

  if (isDebugDumpEnabled(DebugDumpOption::CudaKernel)) {
    debug() << "\n======= Codegen output for kernel: " << kernelName()
            << " =======\n\n"
            << kernel_str << "\n======================================\n\n";
  } else if (isDebugDumpEnabled(DebugDumpOption::CudaFull)) {
    debug() << "\n======= Codegen output for kernel: " << kernelName()
            << " =======\n\n"
            << code << "\n======================================\n\n";
  }
  if (isDebugDumpEnabled(DebugDumpOption::CudaToFile) ||
      isDebugDumpEnabled(DebugDumpOption::DebugInfo)) {
    std::stringstream file_name;
    file_name << "__tmp_kernel_" << kernel_id_ << ".cu";
    debug() << "PRINTING: " << file_name.str() << std::endl;
    std::ofstream out(file_name.str());
    out << code << std::endl;
    out.close();
  }

  return code;
}

std::string FusionExecutor::getStructuredCode() const {
  return getStructuredCode(kernelString(), kernel()->indexType());
}

// TODO: come up with a more user friendly interface
void FusionExecutor::debugCompileFusionFromStr(
    Fusion* fusion,
    const std::string& code,
    const std::string& name,
    int64_t fusion_id,
    int64_t concrete_id,
    int64_t runtime_id,
    int64_t group_id,
    CompileOptions options) {
  options_ = options;

  if (isDebugDumpEnabled(DebugDumpOption::FusionIr)) {
    fusion->print();
  } else if (isDebugDumpEnabled(DebugDumpOption::FusionIrMath)) {
    fusion->printMath();
  }

  if (isDebugDumpEnabled(DebugDumpOption::CudaFull)) {
    debug() << "\n==== codegen output for kernel: " << kernelName()
            << " ====" << std::endl
            << code << std::endl
            << "======================================\n"
            << std::endl;
  }

  lowered_ = std::make_unique<GpuLower>(fusion);
  lowered_->run();
  const auto kernel = lowered_->kernel();
  fusion_ = lowered_->kernel();
  createKernelId(
      ScheduleHeuristic::None, fusion_id, concrete_id, runtime_id, group_id);
  setUsedTVs();

  if (isDebugDumpEnabled(DebugDumpOption::KernelIr)) {
    kernel->print();
  }

  const auto& kernel_summary = kernel->summary();

  if (!kernel_summary.static_smem_allocations.empty()) {
    ExpressionEvaluator static_evaluator;
    const auto static_smem_size = computeSharedMemory(
        static_evaluator,
        kernel_summary.static_smem_allocations,
        kernel->indexType());
    NVF_ERROR(
        static_smem_size < max_static_smem_,
        "The static shared memory allocation is larger than available memory.");
  }

  compiled_kernel_ =
      executor_utils::getCompiledKernel(std::nullopt, code, name, kernel_id_);
  NVF_ERROR(validKernelId(), "Invalid kernel id for FusionExecutor.");
}

void FusionExecutor::compileFusion(
    Fusion* fusion,
    const KernelArgumentHolder& args,
    const LaunchParams& launch_constraints,
    CompileParams compile_params,
    ScheduleHeuristic heuristic,
    int64_t fusion_id,
    int64_t concrete_id,
    int64_t runtime_id,
    int64_t group_id) {
  FUSER_PERF_SCOPE("FusionExecutor::compileFusion");

  NVF_ERROR(
      !fusion->outputs().empty(), "No output found for this kernel, aborting.");

  for (auto out : fusion->outputs()) {
    const auto maybe_rfactor_domain =
        out->as<TensorView>()->getMaybeRFactorDomain();
    // walking through outputs to see if output shapes are dependent on
    // non-tensor inputs. For which case, we should have disabled output
    // allocation, since the caching id only looks at tensor shapes.
    // See issue https://github.com/csarofeen/pytorch/issues/2002
    std::vector<Val*> output_extents;
    for (const auto id : maybe_rfactor_domain) {
      Val* extent = nullptr;
      if (id->isReduction() || id->isStride() || id->isDeviceDim()) {
        continue;
      } else if (id->isBroadcast() && id->hasExpandedExtent()) {
        extent = id->expandedExtent();
      } else {
        extent = id->extent();
      }
      output_extents.emplace_back(extent);
    }
    auto dependencies = InputsOf::outputs(output_extents);
    if (std::any_of(dependencies.begin(), dependencies.end(), [](Val* val) {
          return val->isFusionInput();
        })) {
      // TODO: parameter cache is too big a hammer here. We should consider
      // separate the caching logic of output sizes & launch params. Since
      // output size dependency should only invalidate the output sizes
      disable_parameter_cache_ = true;
      break;
    }
  }

  if (isDebugDumpEnabled(DebugDumpOption::FusionIr)) {
    fusion->print();
  } else if (isDebugDumpEnabled(DebugDumpOption::FusionIrMath)) {
    fusion->printMath();
  }

  // TODO: refactor the options_ passed through
  options_.device =
      c10::Device(c10::DeviceType::CUDA, (int8_t)args.getDeviceIndex());

  // Set the index type of compile params if not already set. If set,
  // make sure the compile param type is valid with the given kernel
  // arguments.
  auto arg_index_type = args.getSmallestIndexTypeOfArguments();
  if (compile_params.index_type.has_value()) {
    // If the int32 compilation is requested, but the arguments demand
    // int64, that's an error
    NVF_ERROR(
        !(compile_params.index_type.value() == PrimDataType::Int32 &&
          arg_index_type == PrimDataType::Int),
        "Compilation with int32 is requested but int64 is required for the arguments");
  } else if (arg_index_type == PrimDataType::Int) {
    // If the given compile option doesn't specify the index type, and
    // the arguments require 64-bit indexing, we need to use 64-bit
    // indexing. Note that if the arg type is 32-bit, it doesn't mean
    // it's safe to use 32-bit for the whole kernel, so unless it's
    // specified through CompileParams, we do not use 32-bit indexing.
    compile_params.index_type = arg_index_type;
  }

  c10::DeviceGuard dg(options_.device);

  NVF_ERROR(
      options_.device.is_cuda(), "Provided device to CUDA fuser is the CPU.");
  auto properties = at::cuda::getDeviceProperties(options_.device.index());
  // TODO: These properties should be set as part of the constructor so that it
  // can be const
  device_smem_limit_ = static_cast<int64_t>(properties->sharedMemPerBlockOptin);
  warp_size_ = properties->warpSize;

  lowered_ = std::make_unique<GpuLower>(fusion, compile_params);
  lowered_->run();

  const auto kernel = lowered_->kernel();
  for (const auto& hook : post_lowering_hooks_) {
    hook(kernel);
  }
  fusion_ = lowered_->kernel()->as<Fusion>();
  createKernelId(heuristic, fusion_id, concrete_id, runtime_id, group_id);
  setUsedTVs();

  if (isDebugDumpEnabled(DebugDumpOption::KernelIr)) {
    kernel->print();
  }

  if (isDebugDumpEnabled(DebugDumpOption::BankConflictInfo)) {
    auto bank_conflict_info = getBankConflictInfo(kernel);
    if (bank_conflict_info.empty()) {
      debug() << "===== No bank confliction =====" << std::endl;
    } else {
      debug() << "======= Bank confliction =======" << std::endl;
      for (auto info : bank_conflict_info) {
        debug() << "Expr: " << info.first->toString() << std::endl;
        auto conflict = info.second;
        if (conflict.first > 1) {
          debug() << "input conflict: " << conflict.first << " way, ";
        }
        if (conflict.second > 1) {
          debug() << "output conflict: " << conflict.second << " way";
        }
        debug() << std::endl;
      }
      debug() << "================================" << std::endl;
    }
  }

  kernel_code_ = codegen::generateCudaKernel(kernel, kernelName());

  // If NVFUSER_EXTERNAL_SRC is set, utilize the external source code.
  // If the loaded external source code is empty, revert to the default codegen.
  // The external_structured_code is moved to structured_code and explicitly
  // cleared to avoid use-after-move scenarios.
  // Note: we index these with getGlobalFusionCount() instead of fusion_id_ in
  // order to match the numbering of files output with
  // NVFUSER_DUMP=cuda_to_file
  auto structured_code =
      getStructuredCodeFromExternalFiles(getGlobalFusionCount());
  if (structured_code.empty()) {
    structured_code = getStructuredCode();
  }

  const auto& kernel_summary = kernel->summary();

  // We currently shouldn't allocate any more shared mem
  //  tensors statically but could keep this path if
  //  needed in later development.
  if (!kernel_summary.static_smem_allocations.empty()) {
    ExpressionEvaluator static_evaluator;
    const auto static_smem_size = computeSharedMemory(
        static_evaluator,
        kernel_summary.static_smem_allocations,
        kernel->indexType());
    NVF_ERROR(
        static_smem_size < max_static_smem_,
        "The static shared memory allocation is larger than available memory.");
  }

  if (kernel_summary.has_dynamic_local_memory_allocations) {
    std::stringstream ss;
    ss << "Allocations must be based on constant integers for local memory. However, found: ";
    for (auto alloc : kernel_summary.dynamic_lmem_allocations) {
      ss << alloc->buffer()->toString() << ", ";
    }
    ss << " have dynamic allocations but are placed in local memory.";
    NVF_ERROR(false, ss.str());
  }

  // TODO: pass block_size here;
  std::optional<int64_t> dynamic_smem = std::nullopt;
  std::optional<int64_t> block_size = std::nullopt;
  if (!args.empty()) {
    auto expr_eval = executor_utils::bindInputs(args, kernel);
    auto launch_params = computeLaunchParams(
        launch_constraints, expr_eval, warp_size_, kernel->indexType());
    block_size = launch_params.nThreads();
    dynamic_smem = launch_params.smem();
    NVF_ERROR(block_size > 0, "launch param inferred block size < 0");
  }

  // TODO: high water mark should be computed via occupancy API after
  // compilation.

  // Basically setting high water mark as 1 when we don't provide args for
  // compilation, it will just generate a kernel that gets ditched at the first
  // run - not great. We should have better heuristics.
  block_size_high_water_mark_ = std::max<int64_t>(
      (block_size.has_value() ? block_size.value() : 1),
      block_size_high_water_mark_);
  maxrregcount_high_water_mark_ = compile_params.maxrregcount;
  compiled_kernel_ = executor_utils::getCompiledKernel(
      kernel_code_,
      structured_code,
      kernelName(),
      kernel_id_,
      compile_params,
      block_size);
  NVF_ERROR(validKernelId(), "Invalid kernel id for FusionExecutor.");

  // These should be nullopt at this point, but reset just in case
  resetCompiledKernelProperties();

  // If the dynamic shmem size is known, make sure the compiled kernel
  // has at least that size of dynamic shmem
  if (dynamic_smem.has_value()) {
    ensureAvailableDynamicSmemSize(dynamic_smem.value());
  }

  if (isDebugDumpEnabled(DebugDumpOption::Sass)) {
    debug() << disassembledKernelSASS() << std::endl;
  }
}

namespace {

void fillTensorWithNan(at::Tensor& t) {
  switch (t.scalar_type()) {
    case at::ScalarType::Byte:
      t.fill_(0xFF);
      break;
    case at::ScalarType::Char:
      t.fill_(0x7F);
      break;
    case at::ScalarType::Short:
      t.fill_(0x7FFF);
      break;
    case at::ScalarType::Int:
      t.fill_(0x7FFFFFFF);
      break;
    case at::ScalarType::Long:
      t.fill_(0x7FFFFFFFFFFFFFFFL);
      break;
    case at::ScalarType::Bool:
      t.fill_(true);
      break;
    case at::ScalarType::Half:
    case at::ScalarType::Float:
    case at::ScalarType::Double:
    case at::ScalarType::BFloat16:
      t.fill_(std::nan(""));
      break;
    case at::ScalarType::ComplexHalf:
    case at::ScalarType::ComplexFloat:
    case at::ScalarType::ComplexDouble:
      t.fill_(c10::complex<double>(std::nan(""), std::nan("")));
      break;
    default:
      NVF_ERROR(false, "Unknown dtype");
  }
}

std::vector<int64_t> getContiguousStrides(
    const std::vector<int64_t>& sizes,
    const std::vector<bool>& expand_flags) {
  NVF_ERROR(sizes.size() == expand_flags.size());

  std::vector<int64_t> strides(sizes.size());
  int64_t cur_stride = 1;
  for (auto i = sizes.size(); i > 0; --i) {
    auto size = sizes.at(i - 1);
    NVF_ERROR(
        size >= 0,
        "Positive size is assumed non-negative but received: ",
        size);

    int64_t stride = cur_stride;

    // If expanded, stride is 0
    if (expand_flags.at(i - 1)) {
      stride = 0;
    } else if (size == 0) {
      // If the size is 0, the stride is 1
      stride = 1;
    } else {
      cur_stride *= size;
    }

    strides.at(i - 1) = stride;
  }

  return strides;
}

// Infer the size and stride of each dimension
std::pair<std::vector<int64_t>, std::vector<int64_t>> inferShape(
  //interesting. I think it can be used as-is.
// What to do with the strides ? Maybe we should assert (or Warn) that the strides are 0
// From the implementation of how to get the strides, I think it's not a problem
    const TensorView* tv,
    std::vector<Val*> symbolic_sizes,
    std::vector<bool> expand_flags,
    ExpressionEvaluator& expr_eval) {
  FUSER_PERF_SCOPE("inferShape");

  // Allocate should be provided for intermediates. We just need to
  // grab a chunk of memory of the size dicatated by
  // Allocate::shape(). Fusion outputs do not come with Allocate and
  // need to be allocated while taking expanded broadcasts into
  // account.

  std::vector<int64_t> concrete_sizes(symbolic_sizes.size(), 0);

  for (const auto i : c10::irange(symbolic_sizes.size())) {
    auto symbolic_size = symbolic_sizes.at(i);
    const auto inferred_val = expr_eval.evaluate(symbolic_size);
    NVF_ERROR(
        inferred_val.hasValue(),
        "Could not launch kernel as program could not infer ",
        symbolic_size->toInlineString(),
        "(",
        symbolic_size->toString(),
        ") for the buffer ",
        tv->toString());

    auto concrete_size = inferred_val.as<int64_t>();
    concrete_sizes.at(i) = concrete_size;
  }

  auto strides = getContiguousStrides(concrete_sizes, expand_flags);

  return {concrete_sizes, strides};
}

// Infer the shape of an intemediate tensor using kir::Allocate. This
// is not ideal but still necessary when tensors are expanded with halo
std::pair<std::vector<int64_t>, std::vector<int64_t>> inferShapeOfIntermediate(
    const TensorView* tv,
    const kir::Allocate* alloc,
    ExpressionEvaluator& expr_eval) {
  // The allocation domain represents the logical allocation domain,
  // bu its actual allocation size may be different, e.g., for
  // supporting halo accesses. The actual size is currently computed
  // when creating the Allocate expr.
  NVF_ERROR(alloc != nullptr);
  const auto& symbolic_sizes = alloc->shape();
  // For intermediate tensors, we just need to allocate a memory chunk
  // of the specified size. Broadcast expansion does not need to be considered.
  const auto expand_flags = std::vector<bool>(symbolic_sizes.size(), false);

  return inferShape(tv, symbolic_sizes, expand_flags, expr_eval);
}

<<<<<<< HEAD
// Infer the sizes and strides of an output tensor
std::pair<std::vector<int64_t>, std::vector<int64_t>> inferShapeOfOutput( //see here
    const TensorView* tv,
    ExpressionEvaluator& expr_eval) {
  // Fusion outputs do not come with Allocate and
  // need to be allocated while taking expanded broadcasts into
  // account.

  std::vector<Val*> symbolic_sizes;
  std::vector<bool> expand_flags;

  // Allocate the allocation domain
  for (const auto id : tv->getMaybeAllocationDomain()) {
    if (id->isReduction() || id->isStride()) {
      continue;
    } else if (id->isDeviceDim()) {
      // Allocate device dimension but set extent to 1. 
      // TODO: Should we skip instead? allocating preserves the same dimensionality
      // as unsharded. 
      symbolic_sizes.push_back(id->container()->oneVal());
    } else {
      symbolic_sizes.push_back(id->getMaybeExpandedExtent());
    }
    if (id->hasExpandedExtent()) {
      NVF_ERROR(
          id->isBroadcast(),
          "Non-broadcast domain should not have an expanded extent: ",
          id->toString());
      expand_flags.push_back(true);
    } else {
      expand_flags.push_back(false);
    }
  }

  return inferShape(tv, symbolic_sizes, expand_flags, expr_eval);
}

=======
>>>>>>> c7bb6d40
class ForwardTraverseFromAllocToRFactor {
  at::Tensor tensor_;
  ExpressionEvaluator& ee_;
  std::list<IterDomain*>& frontier_;

  // Forward traverse split from allocation to rFactor. Needs to, for example,
  // view tensor with shape [..., 15, ...] as [..., 3, 5, ...]
  void handle(Split* split) {
    auto in = split->in();
    auto inner = split->inner();
    auto outer = split->outer();
    auto factor = ee_.evaluate(split->factor()).as<int64_t>();
    auto in_it = std::find(frontier_.begin(), frontier_.end(), in);
    // NVF_ERROR(in_it != frontier_.end());
    if (in_it == frontier_.end()) {
      // TODO: We should get rid of this return and enable the above assert.
      // Note [Allocation domain on both side of rFactor]
      // For cases where the allocation domain is on both side of rFactor, for
      // example, in Tensor3d_To_NHWC4d_FwdBwd_CUDA:
      // [alloc,root]   [alloc,root]           [root]
      //          \     /                      /    |
      //         [rFactor]                  split   [rFactor]
      //                                    /  \         |
      //                      [alloc,rFactor] [rFactor]  |
      //                                             \   |
      //                                             [alloc]
      // I have no idea why StmtSort::getExprsBetween is not returning the
      // expected set of exprs, but for now, I will just skip these illegal
      // exprs.
      return;
    }
    // view tensor
    int64_t dim = std::distance(frontier_.begin(), in_it);
    std::vector<int64_t> new_shape;
    for (auto i : c10::irange(tensor_.dim())) {
      if (i == dim) {
        new_shape.emplace_back(-1);
        new_shape.emplace_back(factor);
      } else {
        new_shape.emplace_back(tensor_.size(i));
      }
    }
    tensor_ = tensor_.view(new_shape);
    // update frontier
    frontier_.insert(in_it, outer);
    frontier_.insert(in_it, inner);
    frontier_.erase(in_it);
  }

  // Forward traverse split from allocation to rFactor. Needs to, for example,
  // view tensor with shape [..., 3, 5, ...] as [..., 15, ...]
  void handle(Merge* merge) {
    auto inner = merge->inner();
    auto outer = merge->outer();
    auto out = merge->out();
    auto inner_it = std::find(frontier_.begin(), frontier_.end(), inner);
    auto outer_it = std::find(frontier_.begin(), frontier_.end(), outer);
    // NVF_ERROR(inner_it != frontier_.end());
    // NVF_ERROR(outer_it != frontier_.end());
    if (inner_it == frontier_.end() || outer_it == frontier_.end()) {
      // TODO: see [Allocation domain on both side of rFactor]
      return;
    }
    int64_t inner_dim = std::distance(frontier_.begin(), inner_it);
    int64_t outer_dim = std::distance(frontier_.begin(), outer_it);
    int64_t left = std::min(inner_dim, outer_dim);
    // view the tensor
    if (outer_dim + 1 != inner_dim) {
      // need to permute the tensor in order to do a merging view
      // before: [..., outer, ..., inner, ...]
      // after: [..., outer, inner, ...]
      std::vector<int64_t> dims;
      int64_t i = 0;
      while (i < tensor_.dim() && i != left) {
        dims.emplace_back(i);
        i++;
      }
      dims.emplace_back(outer_dim);
      dims.emplace_back(inner_dim);
      while (i < tensor_.dim()) {
        if (i != outer_dim && i != inner_dim) {
          dims.emplace_back(i);
        }
        i++;
      }
      tensor_ = tensor_.permute(dims);
    }
    std::vector<int64_t> new_shape;
    for (auto i : c10::irange(tensor_.dim())) {
      if (i == left) {
        new_shape.emplace_back(-1);
      } else if (i != left + 1) {
        new_shape.emplace_back(tensor_.size(i));
      }
    }
    tensor_ = tensor_.view(new_shape);
    // update frontier
    if (inner_dim < outer_dim) {
      *inner_it = out;
      frontier_.erase(outer_it);
    } else {
      *outer_it = out;
      frontier_.erase(inner_it);
    }
  }

  void handle(Expr* expr) {
    if (auto split = dynamic_cast<Split*>(expr)) {
      handle(split);
    } else if (auto merge = dynamic_cast<Merge*>(expr)) {
      handle(merge);
    } else {
      NVF_ERROR(false, "Unsupported transormation in allocation domain");
    }
  }

 public:
  ForwardTraverseFromAllocToRFactor(
      at::Tensor tensor,
      ExpressionEvaluator& ee,
      std::list<IterDomain*>& frontier)
      : tensor_(std::move(tensor)), ee_(ee), frontier_(frontier) {}

  at::Tensor run(
      const std::vector<IterDomain*>& rfactor,
      const std::vector<IterDomain*>& alloc) {
    auto forward_exprs = StmtSort::getExprsBetween(
        {alloc.begin(), alloc.end()}, {rfactor.begin(), rfactor.end()});
    for (auto expr : forward_exprs) {
      handle(expr);
    }
    return tensor_;
  }
};

// Backward traverse is similar to forward traverse, but we need to do opposite
// transformations.
class BackwardTraverseFromAllocToRFactor {
  at::Tensor tensor_;
  ExpressionEvaluator& ee_;
  std::list<IterDomain*>& frontier_;

  // Backward traverse split from allocation to rFactor. Needs to, for example,
  // view tensor with shape [..., 3, 5, ...] as [..., 15, ...]
  void handle(Split* split) {
    auto inner = split->inner();
    auto outer = split->outer();
    auto in = split->in();
    auto inner_it = std::find(frontier_.begin(), frontier_.end(), inner);
    auto outer_it = std::find(frontier_.begin(), frontier_.end(), outer);
    // NVF_ERROR(inner_it != frontier_.end());
    // NVF_ERROR(outer_it != frontier_.end());
    if (inner_it == frontier_.end() || outer_it == frontier_.end()) {
      // TODO: see [Allocation domain on both side of rFactor]
      return;
    }
    int64_t inner_dim = std::distance(frontier_.begin(), inner_it);
    int64_t outer_dim = std::distance(frontier_.begin(), outer_it);
    int64_t left = std::min(inner_dim, outer_dim);
    // view the tensor
    if (outer_dim + 1 != inner_dim) {
      // need to permute the tensor in order to do a merging view
      // before: [..., outer, ..., inner, ...]
      // after: [..., outer, inner, ...]
      std::vector<int64_t> dims;
      int64_t i = 0;
      while (i < tensor_.dim() && i != left) {
        dims.emplace_back(i);
        i++;
      }
      dims.emplace_back(outer_dim);
      dims.emplace_back(inner_dim);
      while (i < tensor_.dim()) {
        if (i != outer_dim && i != inner_dim) {
          dims.emplace_back(i);
        }
        i++;
      }
      tensor_ = tensor_.permute(dims);
    }
    std::vector<int64_t> new_shape;
    for (auto i : c10::irange(tensor_.dim())) {
      if (i == left) {
        new_shape.emplace_back(-1);
      } else if (i != left + 1) {
        new_shape.emplace_back(tensor_.size(i));
      }
    }
    tensor_ = tensor_.view(new_shape);
    // update frontier
    if (inner_dim < outer_dim) {
      *inner_it = in;
      frontier_.erase(outer_it);
    } else {
      *outer_it = in;
      frontier_.erase(inner_it);
    }
  }

  // Backward traverse split from allocation to rFactor. Needs to, for example,
  // view tensor with shape [..., 15, ...] as [..., 3, 5, ...]
  void handle(Merge* merge) {
    auto out = merge->out();
    auto inner = merge->inner();
    auto outer = merge->outer();
    auto factor = ee_.evaluate(inner->extent()).as<int64_t>();
    auto out_it = std::find(frontier_.begin(), frontier_.end(), out);
    // NVF_ERROR(out_it != frontier_.end());
    if (out_it == frontier_.end()) {
      // TODO: see [Allocation domain on both side of rFactor]
      return;
    }
    // view tensor
    int64_t dim = std::distance(frontier_.begin(), out_it);
    std::vector<int64_t> new_shape;
    for (auto i : c10::irange(tensor_.dim())) {
      if (i == dim) {
        new_shape.emplace_back(-1);
        new_shape.emplace_back(factor);
      } else {
        new_shape.emplace_back(tensor_.size(i));
      }
    }
    tensor_ = tensor_.view(new_shape);
    // update frontier
    frontier_.insert(out_it, outer);
    frontier_.insert(out_it, inner);
    frontier_.erase(out_it);
  }

  void handle(Expr* expr) {
    if (auto split = dynamic_cast<Split*>(expr)) {
      handle(split);
    } else if (auto merge = dynamic_cast<Merge*>(expr)) {
      handle(merge);
    } else {
      NVF_ERROR(false, "Unsupported transormation in allocation domain");
    }
  }

 public:
  BackwardTraverseFromAllocToRFactor(
      at::Tensor tensor,
      ExpressionEvaluator& ee,
      std::list<IterDomain*>& frontier)
      : tensor_(std::move(tensor)), ee_(ee), frontier_(frontier) {}

  at::Tensor run(
      const std::vector<IterDomain*>& rfactor,
      const std::vector<IterDomain*>& alloc) {
    auto backward_exprs = StmtSort::getExprsBetween(
        {rfactor.begin(), rfactor.end()}, {alloc.begin(), alloc.end()});
    std::reverse(backward_exprs.begin(), backward_exprs.end());
    for (auto expr : backward_exprs) {
      handle(expr);
    }
    return tensor_;
  }
};

// Start from a tensor whose dimensions are consistent with the allocation
// domain of tv, apply a sequence of view/permute to the tensor to transform it
// into a format whose dimensions are consistent with the rFactor domain of tv.
// For example, if the rFactor domain is [I1, I2], and the allocation domain is
// [I2*I1], then we will allocate as [I2*I1], then do a tensor.view(I2, I1).t()
// to get a tensor whose semantics is [I1, I2] but its memory is [I2*I1]. interesting
// Another example, if the rFactor domain is [I1*I2] and the allocation domain
// is [I1, I2], then we will allocate as [I1, I2] and do a tensor.view(I1*I2) to
// get a tensor whose semantics is [I1*I2] but memory is [I1,I2]
at::Tensor transformOutputFromAllocationToRFactor( //maybe it is brutal to completely discard a Did axis. In case of a reduction?
    at::Tensor tensor,
    TensorView* tv,
    ExpressionEvaluator& ee) {
  // Ignore reductions because reductions does not exist in tensor's definition
  auto rfactor = TensorDomain::noReductions(tv->getMaybeRFactorDomain());
  auto alloc = TensorDomain::noReductions(tv->getMaybeAllocationDomain());
  // auto rfactor = TensorDomain::noDevices(TensorDomain::noReductions(tv->getMaybeRFactorDomain()));
  // auto alloc = TensorDomain::noDevices(TensorDomain::noReductions(tv->getMaybeAllocationDomain()));
  // Traverse all affine transformations from allocation domain. Because
  // allocation domain can be before or after the rFactor domain, we need both a
  // forward and a backward traverse.
  std::list<IterDomain*> frontier(alloc.begin(), alloc.end());
  NVF_ERROR(tensor.dim() == (int64_t)frontier.size());
  tensor = ForwardTraverseFromAllocToRFactor(tensor, ee, frontier)
               .run(rfactor, alloc);
  tensor = BackwardTraverseFromAllocToRFactor(tensor, ee, frontier)
               .run(rfactor, alloc);
  NVF_ERROR(frontier.size() == rfactor.size());
  // Now that all affine transformations are handled, and frontiers should
  // contain the same set of IDs as rfactor. We still need to do a final
  // permutation so that their orders are also consistent.
  std::unordered_map<IterDomain*, int64_t> current_dims;
  int64_t counter = 0;
  for (auto id : frontier) {
    current_dims[id] = counter++;
  }
  std::vector<int64_t> dims;
  dims.reserve(frontier.size());
  for (auto id : rfactor) {
    dims.emplace_back(current_dims.at(id));
  }
  return tensor.permute(dims);
}

// Infer the sizes and strides of an output tensor
std::pair<std::vector<int64_t>, std::vector<int64_t>> inferShapeOfOutput(
    TensorView* tv,
    ExpressionEvaluator& expr_eval) {
  // Fusion outputs do not come with Allocate and
  // need to be allocated while taking expanded broadcasts into
  // account.

  std::vector<Val*> symbolic_sizes;
  std::vector<bool> expand_flags;

  // Allocate the allocation domain
  for (const auto id : tv->getMaybeAllocationDomain()) {
    if (id->isReduction() || id->isStride()) {
      continue;
    }
    symbolic_sizes.push_back(id->getMaybeExpandedExtent());
    if (id->hasExpandedExtent()) {
      NVF_ERROR(
          id->isBroadcast(),
          "Non-broadcast domain should not have an expanded extent: ",
          id->toString());
      expand_flags.push_back(true);
    } else {
      expand_flags.push_back(false);
    }
  }

  auto size_stride = inferShape(tv, symbolic_sizes, expand_flags, expr_eval);
  if (!tv->hasAllocation()) {
    return size_stride;
  }
  auto options =
      c10::TensorOptions().device(c10::Device(c10::DeviceType::Meta));
  auto meta_tensor =
      at::empty_strided(size_stride.first, size_stride.second, options);
  // TODO(jiej): we should refactor it here, there's no need to use
  // meta_tensor at all, size + stride should be used directly in the
  // `transformOutputFromAllocationToRFactor`
  meta_tensor =
      transformOutputFromAllocationToRFactor(meta_tensor, tv, expr_eval);
  return {meta_tensor.sizes().vec(), meta_tensor.strides().vec()};
}

int64_t IndexOfFusionInput(const Val* in, const Fusion* fusion) {
  auto i = std::find(fusion->inputs().begin(), fusion->inputs().end(), in);
  NVF_ERROR(i != fusion->inputs().end());
  return std::distance(fusion->inputs().begin(), i);
}

// Allocate an `at::Tensor` for `out_info` or compute it as an alias.
at::Tensor allocateOutput(
    const FusionExecutor::GlobalBufferInfo& out_info,
    Val* aliased_io,
    const AliasInfo* alias_info,
    const c10::Device& device,
    ExpressionEvaluator& ee) {
  TensorView* out_tv = out_info.tv;
  if (ee.isKnown(out_tv)) {
    return ee.evaluate(out_tv).as<at::Tensor>();
  }

  if (aliased_io != nullptr) {
    NVF_ERROR(
        aliased_io->isFusionInput() || aliased_io->isFusionOutput(),
        aliased_io->toInlineString(),
        " is expected to be a fusion input/output. `ee.evaluate` ",
        "an intermediate tensor may involve GPU computation to materialize it ",
        "to global memory.");
    const PolymorphicValue& aliased_io_val = ee.evaluate(aliased_io);
    NVF_ERROR(
        aliased_io_val.is<at::Tensor>(),
        "Alias io only supports tensor. Found ",
        PolymorphicValue_functions::toString(aliased_io_val));
    auto aliased_io_tensor = aliased_io_val.as<at::Tensor>();

    switch (alias_info->type) {
      case AliasType::InplaceUpdate:
        // Unlike for `AliasType::PointerArithmetic`, don't use
        // ExpressionEvaluator to compute the output tensor. This is because
        // the output tensor may hold different data from the input, e.g., an
        // updated running mean.  `ExpressionEvaluator::evaluate(out_tv)`
        // would trigger non-trivial host computation.
        return aliased_io_tensor;

      case AliasType::PointerArithmetic:
        at::Tensor out_tensor = ee.evaluate(out_tv).as<at::Tensor>();
        NVF_ERROR(
            out_tensor.is_alias_of(aliased_io_tensor),
            "ExpressionEvaluator failed to evaluate ",
            out_tv->toString(),
            " as an alias of ",
            aliased_io->toString());
        inferAndValidateAllocationSizesAndStrides(out_tensor, out_tv, ee);
        return out_tensor;
    }
  }

  auto alloc_tensor = at::native::empty_strided_cuda(
      out_info.sizes,
      out_info.strides,
      out_info.type,
      c10::nullopt,
      device,
      c10::nullopt);
  if (shouldFillAllocationWithNan()) {
    fillTensorWithNan(alloc_tensor);
  }
  return alloc_tensor;
}

// Allocate output tensors for a given kernel. Outputs may alias inputs, in
// that case output tensors are shallow copies of the aliased inputs
std::vector<at::Tensor> allocateOutputs(
    const kir::Kernel* kernel,
    const std::vector<FusionExecutor::GlobalBufferInfo>& output_info,
    const c10::Device& device,
    ExpressionEvaluator& ee) {
  FUSER_PERF_SCOPE("allocateOutputs");

  const auto num_outs = output_info.size();

  // Sort the outputs so we compute aliases after allocating non-aliases. The
  // order between aliases can be arbitrary. E.g.,
  //
  // ```
  // non_alias_out = ...
  // alias_out_0 = reshape(non_alias_out, ...)
  // alias_out_1 = reshape(alias_out_0, ...)
  // ```
  //
  // It's fine to compute `alias_out_1` before computing `alias_out_0`: when we
  // compute `alias_out_1`, `alias_out_0` will be recursively
  // `ExpressionEvaluator::evaluate`ed. However, `non_alias_out` must be
  // allocated first so `alias_out_*` can refer them.
  std::vector<std::pair<int64_t, Val*>> sorted_outs;
  sorted_outs.reserve(num_outs);
  for (const auto out_index : c10::irange(num_outs)) {
    sorted_outs.emplace_back(out_index, kernel->outputs()[out_index]);
  }
  std::sort(
      sorted_outs.begin(),
      sorted_outs.end(),
      [kernel](
          const std::pair<int64_t, Val*>& out_i,
          const std::pair<int64_t, Val*>& out_j) {
        return (
            kernel->getOutputAlias(out_i.second).first == nullptr &&
            kernel->getOutputAlias(out_j.second).first != nullptr);
      });

  std::vector<at::Tensor> out_tensors(num_outs);
  for (const auto& [out_index, out] : sorted_outs) {
    auto [aliased_io, alias_info] = kernel->getOutputAlias(out);
    at::Tensor out_tensor = allocateOutput(
        output_info[out_index], aliased_io, alias_info, device, ee);
    // Bind `out_tensor` so
    // 1. duplicated outputs map to the same tensor,
    // 2. an output that aliases another output can be evaluated via
    // ExpressionEvaluator cheaply.
    ee.bind(out, out_tensor);
    out_tensors[out_index] = out_tensor;
  }
  return out_tensors;
}
} // namespace

int64_t FusionExecutor::computeSharedMemory(
    ExpressionEvaluator& expr_eval,
    const std::vector<const kir::Allocate*>& buffers,
    DataType index_type,
    int64_t smem_offset) {
  FUSER_PERF_SCOPE("FusionExecutor::computeSharedMemory");
  int64_t total = smem_offset;
  // align smem_offset at 16 bytes
  smem_offset = (smem_offset + 15) & (~15);
  for (auto smem_alloc : buffers) {
    // If this buffer aliases another buffer,
    // then do not allocate memory for this buffer.
    if (smem_alloc->alias() == nullptr) {
      NVF_ERROR(
          smem_alloc->address(),
          "Smem address is not set for buffer T",
          smem_alloc->buffer()->name());
      const auto address_val = expr_eval.evaluate(smem_alloc->address());
      NVF_ERROR(
          address_val.hasValue(),
          "Failed to evaluate the address ",
          smem_alloc->address()->toInlineString(),
          " of shared memory buffer T",
          smem_alloc->buffer()->name());
      NVF_ERROR(
          address_val.is<int64_t>(),
          "Address val ",
          smem_alloc->address()->toInlineString(),
          " of shared memory buffer T",
          smem_alloc->buffer()->name(),
          " should be int64 but found ",
          address_val);
      const auto size_val = expr_eval.evaluate(smem_alloc->size());
      NVF_ERROR(
          size_val.hasValue(),
          "Failed to evaluate the size ",
          smem_alloc->size(),
          " of shared memory buffer - T",
          smem_alloc->buffer()->name());

      const auto first_byte = smem_offset + address_val.as<int64_t>();
      const auto data_size =
          dataTypeSize(smem_alloc->buffer()->dtype(), index_type);
      const int64_t size_bytes = size_val.as<int64_t>() * data_size;
      const auto last_byte = first_byte + size_bytes;

      total = std::max(total, last_byte);
    }
  }
  return total;
}

LaunchParams FusionExecutor::computeLaunchParams(
    const LaunchParams& launch_constraints,
    ExpressionEvaluator& expr_eval,
    const int64_t warp_size,
    DataType index_type) {
  FUSER_PERF_SCOPE("FusionExecutor::computeLaunchParams");
  NVF_ERROR(warp_size > 0, "WARP_SIZE should be larger than 0");

  LaunchParams launch_params;

  auto data_cache = compileTimeDataCache();

  auto lower = lowered_.get();
  auto& used_tvs = getUsedTVs();
  auto parallel_binding_ids_entry =
      executor_utils::caching::ExecutorCompileTimeEntry<
          executor_utils::caching::ParallelBindingIterDomains>(
          data_cache, [&used_tvs, &lower]() {
            return std::make_unique<std::vector<IterDomain*>>(
                executor_utils::getParallelBindingsIterDomains(
                    lower, used_tvs));
          });
  auto& parallel_binding_ids = parallel_binding_ids_entry.get();

  auto parallel_iter_extent_entry =
      executor_utils::caching::ExecutorCompileTimeEntry<
          executor_utils::caching::ParallelIterExtentMap>(
          data_cache, [&parallel_binding_ids]() {
            return executor_utils::getParallelIterExtents(parallel_binding_ids);
          });
  auto& parallel_iter_extents = parallel_iter_extent_entry.get();

  const auto& simplified_parallel_iter_extents =
      lower->parallelDimensionMap().getMap();

  // TODO: Need to redesign this part a bit to
  //   find the right place to trigger evaluate
  if (expr_eval.precomputedValues()) {
    expr_eval.precomputedValues()->bindParallelExtents(
        parallel_iter_extents, launch_constraints);
    expr_eval.precomputedValues()->evaluate();
  }

  // If any dimension was set in launch constraints we need to run through
  // IterDomains that have been parallelized, and bind those values. Or make
  // sure if they could be inferred the inference matches what was set.
  for (auto& entry : parallel_iter_extents) {
    auto p_type = entry.first;
    if (launch_constraints.hasDim(p_type)) {
      auto parallel_extents = entry.second;
      for (auto extent : parallel_extents) {
        auto inferred_val = expr_eval.evaluate(extent);
        if (inferred_val.hasValue()) {
          // This value could have been inferred, make sure it was set right.
          bool valid =
              inferred_val.as<int64_t>() == launch_constraints.getDim(p_type) ||
              launch_constraints.getRawVal(p_type) == -1;
          if (!useFallback() && !valid) {
            TORCH_WARN_ONCE(
                "Cannot validate parallelization scheme, "
                "this may be due to mixed broadcast axes that are parallelized.");
          }
        } else if (!expr_eval.precomputedValues()) {
          expr_eval.bind(extent, launch_constraints.getDim(p_type));
        }
        if (!launch_params.hasDim(p_type)) {
          // Bind the launch constraint into our evaluation context
          launch_params.bind(launch_constraints.getDim(p_type), p_type);
          // Makes sure the p-types bound to evaluators are the
          //  final values that will become the actual launch
          //  param size to ensure accurate smem buffer size
          //  computation.
          expr_eval.bind(p_type, launch_constraints.getDim(p_type));
        }
      }
    }
  }

  // Run through the rest of the parallel IterDomains and infer their size
  for (auto [p_type, extent] : simplified_parallel_iter_extents) {
    FUSER_PERF_SCOPE("FusionExecutor::ParallelBindingResolution");
    auto val = expr_eval.evaluate(extent);
    NVF_ERROR(
        val.hasValue(),
        "Tried to evaluate the extent, ",
        extent->toInlineString(),
        " for the ptype: ",
        p_type,
        " to set launch bounds but could not.");

    if (val > 0) {
      expr_eval.bind(p_type, val);
      launch_params.bind(val.as<int64_t>(), p_type);
    }
  }

  // Re-run the integer machine with all
  //  the thread sizes now determined.
  if (expr_eval.precomputedValues()) {
    expr_eval.precomputedValues()->evaluate();
  }

  const auto kernel = lowered_->kernel();
  const auto& kernel_summary = kernel->summary();

  // Calculate Dynamic Shared Memory Size
  // Add workspace for reduction and broadcast
  int64_t reduction_broadcast_workspace = 0;
  const bool has_workspace = kernel_summary.has_block_reductions ||
      kernel_summary.has_grid_reductions ||
      kernel_summary.has_block_broadcasts || kernel_summary.has_grid_broadcasts;
  if (has_workspace &&
      kernel_summary.largest_smem_data_type != DataType::Null) {
    // Not using nThreads here since it does not handle uninitialized value

    // TODO: here is an optimization opportunity since welford uses int64_t for
    // N while the data type is not neccessarily double. But it may need more
    // work on the alignment
    const int welford_factor =
        kernel_summary.has_block_welford || kernel_summary.has_grid_welford ? 3
                                                                            : 1;
    reduction_broadcast_workspace =
        (int64_t)dataTypeSize(
            kernel_summary.largest_smem_data_type, index_type) *
        welford_factor * launch_params.bdimx() * launch_params.bdimy() *
        launch_params.bdimz();

    if (kernel_summary.has_outer_grouped_grid_welford) {
      reduction_broadcast_workspace = std::max(
          reduction_broadcast_workspace,
          (int64_t)kernel_summary.outer_grouped_grid_welford_largest_smem_size);
    }
  }

  const auto dynamic_smem_size = computeSharedMemory(
      expr_eval,
      kernel_summary.dynamic_smem_allocations,
      index_type,
      reduction_broadcast_workspace);

  // Check that requested smem size can be dynamically allocated.
  //  This check is only done once a kernel has been compiled, since
  //  maybe_available_dynamic_smem_ needs to be evaluated on
  //  a compiled kernel.
  if (isCompiled()) {
    validateDynamicSmemSize(dynamic_smem_size);
  }

  launch_params.setSmem(dynamic_smem_size);

  return launch_params;
}

std::vector<FusionExecutor::GlobalBufferInfo> FusionExecutor::
    getIntermediateBufferInfo(
        ExpressionEvaluator& expr_eval,
        DataType index_type) {
  FUSER_PERF_SCOPE("FusionExecutor::getIntermediateBufferInfo");

  std::vector<GlobalBufferInfo> global_buffers;

  const auto kernel = lowered_->kernel();
  const auto& kernel_summary = kernel->summary();

  for (auto alloc : kernel_summary.global_allocations) {
    NVF_ERROR(
        alloc->buffer()->isA<TensorView>(),
        "Cannot allocate global buffers that are not tensors.");
    auto tv = alloc->buffer()->as<TensorView>();
    if (tv->isFusionOutput()) {
      continue;
    }
    GlobalBufferInfo info;
    info.tv = tv;
    info.zero_init = alloc->zeroInit();
<<<<<<< HEAD
    std::tie(info.sizes, info.strides) =
        inferShapeOfIntermediate(tv, alloc, expr_eval);

=======
    // TODO: Allocation size needs to consider both expanded domains
    // as well as halo. Currently, allocation of tensors with halo is
    // only supported by inferShapeOfIntermediate, whereas expanded
    // domains are only supported by inferShapeOfOutput. Until the
    // halo support is revisited, use the former for all tensors
    // unless expanded and the latter otherwise. This assumes there's
    // no expanded domains with halo, which is fine for now.
    const auto has_expanded_domains = std::any_of(
        tv->getMaybeAllocationDomain().begin(),
        tv->getMaybeAllocationDomain().end(),
        [](IterDomain* id) { return id->hasExpandedExtent(); });
    std::tie(info.sizes, info.strides) = has_expanded_domains
        ? inferShapeOfOutput(tv, expr_eval)
        : inferShapeOfIntermediate(tv, alloc, expr_eval);
>>>>>>> c7bb6d40
    auto dtype = (tv->dtype() == DataType::Index ? index_type : tv->dtype());
    info.type = data_type_to_aten(dtype);

    // Remember the tensor buffer used for storing kernel profile
    if (isOptionEnabled(EnableOption::KernelProfile) &&
        tv == kernel->profile().getBuffer()) {
      info.is_profile_buffer = true;
    }

    global_buffers.emplace_back(info);
  }

  return global_buffers;
}

std::vector<at::Tensor> FusionExecutor::allocOutputSpace(
    const at::ArrayRef<c10::IValue>& inputs) {
  auto kernel_inputs = KernelArgumentHolder::createKernelArgumentHolder(inputs);
  auto expr_eval =
      executor_utils::bindInputs(kernel_inputs, lowered_->kernel());

  auto output_info =
      getOutputBufferInfo(kernel_inputs, expr_eval, kernel()->indexType());

  return allocateOutputs(kernel(), output_info, options_.device, expr_eval);
}

std::vector<FusionExecutor::GlobalBufferInfo> FusionExecutor::
    getOutputBufferInfo(
        const KernelArgumentHolder& args,
        ExpressionEvaluator& expr_eval,
        DataType index_dtype) {
  FUSER_PERF_SCOPE("FusionExecutor::getOutbufferInfo");
  const auto kernel = lowered_->kernel();
  std::vector<GlobalBufferInfo> outputs;
  NVF_ERROR(
      args.size() == kernel->inputs().size(),
      "kernel arguments length does not match runtime arguments.");
  for (const auto out_i : c10::irange(kernel->outputs().size())) {
    auto out_val = kernel->outputs()[out_i];
    auto output = out_val->as<TensorView>();

    GlobalBufferInfo info;
    info.tv = dynamic_cast<TensorView*>(out_val);
    NVF_ERROR(
        info.tv != nullptr, "Cannot allocate outputs that are not tensors.");

    std::tie(info.sizes, info.strides) = inferShapeOfOutput(output, expr_eval);
    auto dtype =
        (output->dtype() == DataType::Index ? index_dtype : output->dtype());
    info.type = data_type_to_aten(dtype);

    outputs.emplace_back(info);
  }
  return outputs;
}

void FusionExecutor::setUsedTVs() {
  auto used_vals = fusion_->usedMathVals();
  auto used_tvs = ir_utils::filterByType<TensorView>(used_vals);
  used_tvs_.clear();
  used_tvs_.insert(used_tvs_.begin(), used_tvs.begin(), used_tvs.end());
}

KernelArgumentHolder FusionExecutor::inferOutputSizes(
    Fusion* fusion,
    const KernelArgumentHolder& args) {
  FUSER_PERF_SCOPE("FusionExecutor::inferOutputSizes");
  std::unique_ptr<PrecomputedValues> evaluator_precomputed_values =
      std::make_unique<PrecomputedValues>(fusion);
  evaluator_precomputed_values->bindInputs(args);
  evaluator_precomputed_values->evaluate();

  ExpressionEvaluator expr_eval;
  expr_eval.precomputedValues() = evaluator_precomputed_values.get();

  auto arg_index_type = args.getSmallestIndexTypeOfArguments();

  KernelArgumentHolder ret;
  ret.setDeviceIndex(args.getDeviceIndex());

  for (Val* output : fusion->outputs()) {
    NVF_ERROR(
        output->isA<TensorView>(),
        "Cannot allocate outputs that are not tensors.");
    auto output_tv = output->as<TensorView>();
    const auto& [sizes, strides] = inferShapeOfOutput(output_tv, expr_eval);
    const auto dtype = (output_tv->dtype() == DataType::Index)
        ? data_type_to_aten(arg_index_type)
        : data_type_to_aten(output_tv->dtype());
    ret.pushTensorProxy(sizes, strides, dtype);
  }
  return ret;
}

namespace {

// Make sure the index type of Kernel is valid
void validateIndexType(
    kir::Kernel* kernel,
    const CompileParams& compile_params) {
  NVF_ERROR(
      !compile_params.index_type.has_value() ||
          kernel->indexType() == compile_params.index_type.value(),
      "Kernel index type and compilation index type don't match. Kernel type: ",
      kernel->indexType(),
      ". Compilation index type: ",
      compile_params.index_type.value());
}

void validateCooperativeLaunch(
    CUfunction kernel,
    const LaunchParams& launch_params,
    int64_t device_index) {
  int num_blocks_per_SM = -1;
  auto block_size =
      launch_params.bdimx() * launch_params.bdimy() * launch_params.bdimz();
  NVFUSER_CUDA_SAFE_CALL(cuOccupancyMaxActiveBlocksPerMultiprocessor(
      &num_blocks_per_SM,
      kernel,
      (int)block_size,
      (size_t)launch_params.smem()));

  auto grid_size =
      launch_params.gdimx() * launch_params.gdimy() * launch_params.gdimz();
  auto max_active_blocks = num_blocks_per_SM *
      at::cuda::getDeviceProperties(device_index)->multiProcessorCount;
  NVF_ERROR(
      (int64_t)(max_active_blocks) >= grid_size,
      "Wanted to launch a cooperative kernel, however the number of blocks is greater than ",
      "what can be resident on the GPU at once. Need: ",
      grid_size,
      " (",
      launch_params.gdimx(),
      " * ",
      launch_params.gdimy(),
      " * ",
      launch_params.gdimz(),
      ") but limited to ",
      num_blocks_per_SM,
      " * ",
      at::cuda::getDeviceProperties(device_index)->multiProcessorCount);
}

// Dump fusion inputs and outputs as well as some useful fusion
// information. Note that inputs and outputs are those that are passed
// to FusionExecutor::runFusion, so outputs may not be given.
void dumpFusionArgs(
    int64_t fusion_id,
    const KernelArgumentHolder& args,
    const LaunchParams& launch_constraints,
    const CompileParams& compile_params,
    const std::vector<at::Tensor>& outputs) {
  debug() << "Arguments for fusion" << fusion_id << ":" << std::endl
          << "Inputs:" << std::endl;
  for (auto i : c10::irange(args.size())) {
    debug() << "  " << args[i] << std::endl;
  }
  debug() << "Outputs:" << std::endl;
  for (const auto& output : outputs) {
    debug() << "  " << output.scalar_type() << " " << output.sizes()
            << " (strides = " << output.strides() << ")" << std::endl;
  }
  debug() << launch_constraints.toString();
  debug() << "maxrregcount= " << compile_params.maxrregcount << std::endl;
}

// Dump arguments that are passed to a CUDA kernel call, which include
// the inputs and outputs of the fusion as well as temporary
// global-memory buffers. Unlike dumpFusionArgs, which dumps inputs
// and outputs passed to FusionExecutor::runFusion, this function
// dumps those that are passed to a CUDA kernel.
void dumpKernelArgs(
    int64_t fusion_id,
    const KernelArgumentHolder& args,
    size_t num_inputs,
    const std::vector<at::Tensor>& allocated_outputs,
    const std::vector<at::Tensor>& intermediates,
    const std::vector<FusionExecutor::GlobalBufferInfo>& intermediates_info) {
  using namespace PolymorphicValue_functions;
  debug() << "Arguments for kernel" << fusion_id << ":" << std::endl
          << "Inputs:" << std::endl;
  for (auto i : c10::irange(num_inputs)) {
    debug() << "  " << toString(*args[i]) << std::endl;
  }
  debug() << "Outputs:" << std::endl;
  // note: add aliased outputs here.
  for (const auto& output : allocated_outputs) {
    debug() << "  " << output.scalar_type() << " " << output.sizes()
            << " (strides = " << output.strides()
            << ", address = " << output.data_ptr() << ")" << std::endl;
  }
  debug() << "Intermediate global buffers:" << std::endl;
  for (const auto i : c10::irange(intermediates.size())) {
    const auto& buffer = intermediates.at(i);
    const auto& zero_init = intermediates_info.at(i).zero_init;
    debug() << "  " << buffer.scalar_type() << " " << buffer.sizes()
            << " is_zero_initialized: " << zero_init << std::endl;
  }
}

FusionExecutor::GlobalBufferInfo getGlobalBufferAllocationInfo(
    const at::Tensor& at_tensor) {
  FusionExecutor::GlobalBufferInfo info{
      .sizes = at_tensor.sizes().vec(),
      .strides = at_tensor.strides().vec(),
      .type = at_tensor.scalar_type()};
  return info;
}

} // namespace

void FusionExecutor::initializeExecutorEntry(
    ExecutorEntry& executor_entry,
    const KernelArgumentHolder& args,
    const LaunchParams& launch_constraints,
    const CompileParams& compile_params,
    const std::vector<at::Tensor>& outputs,
    DataType index_type) {
  FUSER_PERF_SCOPE("FusionExecutor::initializeExecutorEntry");

  ExpressionEvaluator expr_eval;
  evaluatorPrecomputedValues()->bindInputs(args);
  expr_eval.precomputedValues() = evaluatorPrecomputedValues().get();

  auto launch_params = computeLaunchParams(
      launch_constraints, expr_eval, warp_size_, index_type);

  executor_utils::validateVectorizedTensors(
      kernel(), args, outputs, compileTimeDataCache(), expr_eval);

  std::vector<GlobalBufferInfo> output_info;

  if (outputs.empty()) {
    output_info = getOutputBufferInfo(args, expr_eval, index_type);
  } else {
    // Need to save the information necessary for allocations as
    // future uses of this ExecutorEntry may not be provided with
    // allocated outputs
    for (const auto& output : outputs) {
      output_info.emplace_back(getGlobalBufferAllocationInfo(output));
    }
  }

  auto intermediates = getIntermediateBufferInfo(expr_eval, index_type);

  // All information is gathered. Save it to ExecutorEntry
  executor_entry.launch_params = launch_params;
  executor_entry.outputs = output_info;
  executor_entry.intermediates = intermediates; // this where is initialized what we want
  executor_entry.init = true;
}

void FusionExecutor::recompileKernel(
    const LaunchParams& new_launch_params,
    const CompileParams& new_compile_params) {
  if (new_launch_params.nThreads() <= block_size_high_water_mark_ &&
      new_compile_params.maxrregcount == maxrregcount_high_water_mark_) {
    return;
  }

  const auto structured_code = getStructuredCode();
  block_size_high_water_mark_ = new_launch_params.nThreads();
  maxrregcount_high_water_mark_ = new_compile_params.maxrregcount;

  compiled_kernel_ = executor_utils::getCompiledKernel(
      kernel_code_,
      structured_code,
      kernelName(),
      kernel_id_,
      new_compile_params,
      block_size_high_water_mark_);

  resetCompiledKernelProperties();

  if (kernel()->summary().has_cooperative_grid_reduction) {
    // We need to increase shared memory before kernel launch, but also before
    // calling into `validateCooperativeLaunch`!
    // So we need to do it there before calling into the validation, to avoid
    // false positives
    ensureAvailableDynamicSmemSize(new_launch_params.smem());
    validateCooperativeLaunch(
        compiled_kernel_->function, new_launch_params, options_.device.index());
  }
}

int64_t FusionExecutor::getAvailableDynamicSmemSize() {
  NVF_ERROR(
      isCompiled(), "Cannot get dynamic smem size unless kernel is compiled");
  if (!available_dynamic_smem_size_.has_value()) {
    int size = 0;
    NVFUSER_CUDA_SAFE_CALL(cuFuncGetAttribute(
        &size,
        CU_FUNC_ATTRIBUTE_MAX_DYNAMIC_SHARED_SIZE_BYTES,
        compiled_kernel_->function));
    available_dynamic_smem_size_ = size;
  }
  return available_dynamic_smem_size_.value();
}

int64_t FusionExecutor::getStaticSmemSize() {
  NVF_ERROR(
      isCompiled(), "Cannot get static smem size unless kernel is compiled");
  if (!static_smem_size_.has_value()) {
    int size = 0;
    // Is this really a costly operation worth caching?
    NVFUSER_CUDA_SAFE_CALL(cuFuncGetAttribute(
        &size,
        CU_FUNC_ATTRIBUTE_SHARED_SIZE_BYTES,
        compiled_kernel_->function));
    static_smem_size_ = size;
  }
  return static_smem_size_.value();
}

void FusionExecutor::validateDynamicSmemSize(int64_t dynamic_smem_size) {
  NVF_ERROR(
      getStaticSmemSize() + dynamic_smem_size < device_smem_limit_,
      "The total shared memory allocation is larger than available memory.",
      " Dynamic size: ",
      dynamic_smem_size,
      ". Static size: ",
      getStaticSmemSize(),
      ". Required total size: ",
      getStaticSmemSize() + dynamic_smem_size,
      ". Device limit size: ",
      device_smem_limit_);
}

int64_t FusionExecutor::ensureAvailableDynamicSmemSize(
    int64_t dynamic_smem_size) {
  NVF_ERROR(
      isCompiled(), "Cannot set dynamic smem size unless kernel is compiled");
  if (dynamic_smem_size > getAvailableDynamicSmemSize()) {
    validateDynamicSmemSize(dynamic_smem_size);
    NVFUSER_CUDA_SAFE_CALL(cuFuncSetAttribute(
        compiled_kernel_->function,
        CU_FUNC_ATTRIBUTE_MAX_DYNAMIC_SHARED_SIZE_BYTES,
        dynamic_smem_size));
    available_dynamic_smem_size_ = dynamic_smem_size;
  }
  return getAvailableDynamicSmemSize();
}

void FusionExecutor::resetCompiledKernelProperties() {
  available_dynamic_smem_size_.reset();
  static_smem_size_.reset();
}

std::vector<at::Tensor> FusionExecutor::runFusion(
    KernelArgumentHolder& args,
    const LaunchParams& launch_constraints,
    CompileParams compile_params,
    std::vector<at::Tensor> outputs) {
  FUSER_PERF_SCOPE("FusionExecutor::runFusion");
  NVF_ERROR(isCompiled());
  NVF_ERROR(validKernelId(), "Invalid kernel id for FusionExecutor.");
  NVF_ERROR(
      !args.getCacheId().has_value() || outputs.empty(),
      "short cut input cache is not compatible with pre-allocated output");

  validateIndexType(kernel(), compile_params);

  const auto num_inputs = args.size();

  if (isDebugDumpEnabled(DebugDumpOption::FusionArgs)) {
    dumpFusionArgs(
        fusion_id_, args, launch_constraints, compile_params, outputs);
  }
  
  c10::DeviceGuard dg(options_.device);
  auto stream = at::cuda::getCurrentCUDAStream();
  at::cuda::jit::initializeCudaContext();
  NVF_ERROR(lowered_);

  // Placeholder for the case where parameter cache is not used
  ExecutorEntry temporary_executor_entry;

  ExecutorEntry* executor_entry =
      args.getCacheId().has_value() && !disable_parameter_cache_
      ? &executor_entry_lookup_[*args.getCacheId()]
      : &temporary_executor_entry;

  // Initialize the executor entry if not initlized
  if (!executor_entry->init) {
    initializeExecutorEntry(
        *executor_entry,
        args,
        launch_constraints,
        compile_params,
        outputs,
        kernel()->indexType());
  }

  recompileKernel(executor_entry->launch_params, compile_params);

  // TODO: Why does this need to be stored in the class?
  launch_params_ = executor_entry->launch_params;

  // context manager to disable auto grad for `empty_cuda` calls later
  at::AutoDispatchBelowADInplaceOrView non_variable_type_mode;

  ExpressionEvaluator expr_eval;
  const auto& inputs = kernel()->inputs();

  for (const auto i : c10::irange(inputs.size())) {
    expr_eval.bind(inputs[i], *args[i]);
  }

  const bool measure_kernel_time = measure_kernel_time_ ||
      isDebugDumpEnabled(DebugDumpOption::EffectiveBandwidth) ||
      isDebugDumpEnabled(DebugDumpOption::PerfDebugVerbose);

  // It's important to determine the input bytes processed prior
  // to pushing the outputs into the arg struct.  Otherwise,
  // the outputs will also be included with inputs when determining
  // the input bytes accessed.
  if (measure_kernel_time) {
    inputBytesProcessed(args);
  }

  // only allocate outputs when not given
  if (outputs.empty()) {
    outputs = allocateOutputs(
        kernel(), executor_entry->outputs, options_.device, expr_eval);
  } else {
    // TODO: Use validateKernelOutputs
    NVF_ERROR(
        outputs.size() == fusion_->outputs().size(),
        __func__,
        " provided number of outputs does not match fusion output");
  }
  args.push(outputs);

  for (const auto i : c10::irange(outputs.size())) {
    auto output = kernel()->outputs()[i];
    if (std::any_of(
            kernel()->inputs().begin(),
            kernel()->inputs().end(),
            [&](const auto& in) { return in == output; })) {
      // Skip trivially forwarded outputs because they are just placeholders
      continue;
    }
    expr_eval.bind(output, *args[inputs.size() + i]);
  }

  std::vector<at::Tensor> intermediates;
  at::Tensor profile_buffer;
  {
    FUSER_PERF_SCOPE("ExecutorRunFusion::IntermediateBufferAlloc");
    for (const auto i : c10::irange(executor_entry->intermediates.size())) {
      const auto& buf_info = executor_entry->intermediates.at(i);
      bool has_expansion = false;
      std::vector<int64_t> unexpanded_sizes;
      unexpanded_sizes.reserve(buf_info.sizes.size());
      NVF_ERROR(buf_info.sizes.size() == buf_info.strides.size())
      for (const auto j : c10::irange(buf_info.sizes.size())) {
        if (buf_info.strides[j] == 0) {
          has_expansion = true;
          unexpanded_sizes.push_back(1L);
        } else {
          unexpanded_sizes.push_back(buf_info.sizes[j]);
        }
      }
      at::Tensor intermediate_buffer;
      if (buf_info.zero_init) {
        intermediate_buffer = at::zeros(
            unexpanded_sizes,
            at::TensorOptions().dtype(buf_info.type).device(options_.device));
      } else {
        intermediate_buffer = at::native::empty_cuda(
            unexpanded_sizes,
            buf_info.type,
            c10::nullopt,
            options_.device,
            c10::nullopt);
        if (shouldFillAllocationWithNan()) {
          fillTensorWithNan(intermediate_buffer);
        }
      }
      if (has_expansion) {
        intermediate_buffer =
            at::native::expand(intermediate_buffer, buf_info.sizes);
      }
      args.push(intermediate_buffer);
      intermediates.push_back(intermediate_buffer);
      expr_eval.bind(
          kernel()->summary().global_allocations.at(i)->buffer(),
          *args[inputs.size() + outputs.size() + i]);
      if (buf_info.is_profile_buffer) {
        profile_buffer = intermediate_buffer;
      }
    }
  }

  std::vector<std::vector<std::byte>> arg_buffers;
  {
    FUSER_PERF_SCOPE("ExecutorRunFusion::GetArgsBuffers");
    arg_buffers.reserve(kernel()->parameters().size());
    for (auto v : kernel()->parameters()) {
      arg_buffers.emplace_back(
          getKernelArgument(expr_eval, v, kernel()->indexType()));
    }
  }

  if (isDebugDumpEnabled(DebugDumpOption::LaunchParam)) {
    launch_params_.print();
  }

  if (isDebugDumpEnabled(DebugDumpOption::KernelArgs)) {
    dumpKernelArgs(
        fusion_id_,
        args,
        num_inputs,
        outputs,
        intermediates,
        executor_entry->intermediates);
  }

  if (isDebugDumpEnabled(DebugDumpOption::IndexType)) {
    debug() << "Index type: " << kernel()->indexType() << std::endl;
  }

  executor_utils::CudaKernelTimer timer(stream);

  if (measure_kernel_time) {
    timer.init();
  }

  if (execute_kernel_) {
    ensureAvailableDynamicSmemSize(executor_entry->launch_params.smem());

    std::vector<void*> arg_buffer_ptrs;
    arg_buffer_ptrs.reserve(arg_buffers.size());
    for (auto& arg_buffer : arg_buffers) {
      arg_buffer_ptrs.push_back(arg_buffer.data());
    }

    if (isDebugDumpEnabled(DebugDumpOption::Occupancy) ||
        isDebugDumpEnabled(DebugDumpOption::PerfDebugVerbose)) {
      int blocks_per_sm = -1;
      NVFUSER_CUDA_SAFE_CALL(cuOccupancyMaxActiveBlocksPerMultiprocessor(
          &blocks_per_sm,
          compiled_kernel_->function,
          launch_params_.nThreads(),
          launch_params_.smem()));
      const int64_t device_id =
          static_cast<unsigned char>(options_.device.index());
      const auto prop = at::cuda::getDeviceProperties(device_id);
      const int64_t warps_per_sm =
          ceilDiv(blocks_per_sm * launch_params_.nThreads(), prop->warpSize);
      const int hw_max_warps =
          prop->maxThreadsPerMultiProcessor / prop->warpSize;
      const float occupancy = (float)warps_per_sm / (float)hw_max_warps * 100.f;
      setKernelOccupancy(occupancy);
      std::ostringstream oss;
      oss << std::fixed << std::setprecision(2) << occupancy << "%";
      debug() << "blocks_per_sm= " << blocks_per_sm
              << ", warps_per_sm= " << warps_per_sm
              << ", occupancy= " << oss.str() << std::endl;
    }

    if (measure_kernel_time) {
      timer.start();
    }

    if (!kernel()->summary().has_cooperative_grid_reduction) {
      FUSER_PERF_SCOPE("ExecutorRunFusion::cuLaunchKernel");
      NVFUSER_CUDA_SAFE_CALL(cuLaunchKernel(
          compiled_kernel_->function,
          launch_params_.gdimx(),
          launch_params_.gdimy(),
          launch_params_.gdimz(),
          launch_params_.bdimx(),
          launch_params_.bdimy(),
          launch_params_.bdimz(),
          launch_params_.smem(),
          stream,
          arg_buffer_ptrs.data(),
          nullptr));
    } else {
      FUSER_PERF_SCOPE("ExecutorRunFusion::cuLaunchCooperativeKernel");
      NVFUSER_CUDA_SAFE_CALL(cuLaunchCooperativeKernel(
          compiled_kernel_->function,
          launch_params_.gdimx(),
          launch_params_.gdimy(),
          launch_params_.gdimz(),
          launch_params_.bdimx(),
          launch_params_.bdimy(),
          launch_params_.bdimz(),
          launch_params_.smem(),
          stream,
          arg_buffer_ptrs.data()));
    }

    if (measure_kernel_time) {
      kernel_time_ms_ = timer.elapsed();

      outputBytesProcessed(outputs);

      if (isDebugDumpEnabled(DebugDumpOption::EffectiveBandwidth)) {
        double gb_per_s =
            ((double)bytesProcessed() / ((double)kernel_time_ms_ / 1000)) /
            (double)1.0e9;
        debug() << "kernel" << kernel_id_ << " run in " << kernel_time_ms_
                << " ms, achieved: " << gb_per_s << " GB/s" << std::endl;
      }
    }
  }

  if (isOptionEnabled(EnableOption::KernelProfile)) {
    debug() << kernel()->profile().toString(profile_buffer);
  }

  return outputs;
}

int64_t FusionExecutor::inputBytesProcessed(const KernelArgumentHolder& args) {
  int64_t total_bytes = 0;
  if (!bytes_processed_per_input_.has_value()) {
    int64_t num_bytes = 0;
    bytes_processed_per_input_ = std::vector<int64_t>(args.size(), 0);
    // Figure how many bytes are inputs, outputs, and temporary buffers
    for (auto i : c10::irange(args.size())) {
      if (args[i]->is<at::Tensor>()) {
        auto t = args[i]->as<at::Tensor>();
        num_bytes = static_cast<int64_t>(t.storage().nbytes());
        bytes_processed_per_input_.value().at(i) = num_bytes;
        total_bytes += num_bytes;
      }
    }
  } else {
    for (auto bp : bytes_processed_per_input_.value()) {
      total_bytes += bp;
    }
  }
  return total_bytes;
}

int64_t FusionExecutor::outputBytesProcessed(
    const std::vector<at::Tensor>& outputs) {
  int64_t total_bytes = 0;
  if (!bytes_processed_per_output_.has_value()) {
    int64_t num_bytes = 0;
    bytes_processed_per_output_ = std::vector<int64_t>(outputs.size(), 0);
    for (auto i : c10::irange(outputs.size())) {
      const auto& output = outputs.at(i);
      // NOTE: this assumes that all output elements correspond to a single
      // store
      num_bytes = static_cast<int64_t>(output.storage().nbytes());
      bytes_processed_per_output_.value().at(i) = num_bytes;
      total_bytes += num_bytes;
    }
  } else {
    for (auto bp : bytes_processed_per_output_.value()) {
      total_bytes += bp;
    }
  }
  return total_bytes;
}

void FusionExecutor::compileRtc(
    const std::string& code,
    const std::string& name,
    bool structured,
    PrimDataType index_type) {
  FUSER_PERF_SCOPE("FusionExecutor::compileRtc");
  NVF_ERROR(
      index_type == PrimDataType::Int || index_type == PrimDataType::Int32 ||
          "Invalid index type: ",
      index_type);

  createKernelId();

  std::string scode;
  if (!structured) {
    scode = getStructuredCode(code, index_type);
  } else {
    scode = code;
  }
  compiled_kernel_ =
      executor_utils::getCompiledKernel(std::nullopt, scode, name, kernel_id_);
}

float FusionExecutor::runRtc(
    const LaunchParams& launch_params,
    const std::vector<at::Tensor>& args,
    PrimDataType index_type) {
  FUSER_PERF_SCOPE("FusionExecutor::runRtc");

  c10::DeviceGuard dg(options_.device);
  auto stream = at::cuda::getCurrentCUDAStream();

  cudaEvent_t start_event = {};
  cudaEvent_t finish_event = {};

  NVFUSER_CUDA_RT_SAFE_CALL(cudaEventCreate(&start_event));
  NVFUSER_CUDA_RT_SAFE_CALL(cudaEventCreate(&finish_event));

  NVFUSER_CUDA_RT_SAFE_CALL(cudaEventRecord(start_event, stream));

  std::vector<std::vector<std::byte>> data;
  std::vector<void*> pointers;

  for (const auto& input : args) {
    auto dtype =
        std::get<PrimDataType>(aten_to_data_type(input.scalar_type()).type);
    DataType metadata_type = globalTensorMetaData(dtype, input.dim());

    std::shared_ptr<Struct> struct_ = std::make_shared<TensorMetaData>();
    TensorMetaData* metadata = (TensorMetaData*)struct_.get();
    metadata->dtype = dtype;
    metadata->data = input.data_ptr();
    metadata->logical_size = input.sizes();
    metadata->logical_stride = input.strides();
    metadata->alloc_size = input.sizes();
    metadata->alloc_stride = input.strides();

    data.emplace_back(polymorphicValueToBytes(
        PolymorphicValue(std::move(struct_)), metadata_type, index_type));
    pointers.emplace_back(data.back().data());
  }

  NVFUSER_CUDA_SAFE_CALL(cuLaunchKernel(
      compiled_kernel_->function,
      launch_params.gdimx(),
      launch_params.gdimy(),
      launch_params.gdimz(),
      launch_params.bdimx(),
      launch_params.bdimy(),
      launch_params.bdimz(),
      launch_params.smem(),
      stream,
      pointers.data(),
      nullptr));

  NVFUSER_CUDA_RT_SAFE_CALL(cudaEventRecord(finish_event, stream));
  NVFUSER_CUDA_RT_SAFE_CALL(cudaEventSynchronize(start_event));
  NVFUSER_CUDA_RT_SAFE_CALL(cudaEventSynchronize(finish_event));

  float kernel_time_ms = 0;
  NVFUSER_CUDA_RT_SAFE_CALL(
      cudaEventElapsedTime(&kernel_time_ms, start_event, finish_event));
  NVFUSER_CUDA_RT_SAFE_CALL(cudaEventDestroy(start_event));
  NVFUSER_CUDA_RT_SAFE_CALL(cudaEventDestroy(finish_event));

  return kernel_time_ms;
}

flatbuffers::Offset<serde::FusionExecutor> FusionExecutor::serialize(
    flatbuffers::FlatBufferBuilder& builder) const {
  // See table definition for FusionExecutor in serde/fusion_cache.fbs
  using fb_executor_entry = flatbuffers::Offset<serde::ExecutorEntry>;

  // Separate unordered_map for executor_entry_lookup into key and value
  // vectors. The key value is the cache_id value in the KernelArgumentHolder.
  std::vector<size_t> executor_entry_lookup_keys_fb;
  std::vector<fb_executor_entry> executor_entry_lookup_values_fb;
  for (const auto& [key, value] : executor_entry_lookup_) {
    executor_entry_lookup_keys_fb.push_back(key);
    executor_entry_lookup_values_fb.push_back(serialize(builder, value));
  }

  return serde::CreateFusionExecutorDirect(
      builder,
      device_smem_limit_,
      block_size_high_water_mark_,
      maxrregcount_high_water_mark_,
      warp_size_,
      toUnderlying(heuristic_),
      fusion_id_,
      concrete_id_,
      runtime_id_,
      group_id_,
      kernel_code_.c_str(),
      &executor_entry_lookup_keys_fb,
      &executor_entry_lookup_values_fb,
      toUnderlying(kernel()->indexType()),
      serialize(builder, compiled_kernel_.get()));
}

flatbuffers::Offset<serde::CudaKernel> FusionExecutor::serialize(
    flatbuffers::FlatBufferBuilder& builder,
    const executor_utils::CompiledKernel* compiled_kernel) const {
  NVF_ERROR(
      compiled_kernel_ != nullptr &&
          (!compiled_kernel->cubin.empty() || !compiled_kernel->ptx.empty()),
      "Expected compiled cuda kernel before serializing FusionExecutor.");

  auto fb_kernel_name = builder.CreateString(compiled_kernel->kernel_name);
  auto fb_compile_args = builder.CreateString(compiled_kernel->compile_args);

  flatbuffers::Offset<flatbuffers::Vector<uint8_t>> fb_cubin = 0;
  flatbuffers::Offset<flatbuffers::String> fb_cubin_filename = 0;
  if (!compiled_kernel->cubin.empty()) {
    uint8_t* cubin_ptr = nullptr;
    fb_cubin = builder.CreateUninitializedVector(
        compiled_kernel->cubin.size(), &cubin_ptr);
    std::copy(
        compiled_kernel->cubin.begin(),
        compiled_kernel->cubin.end(),
        cubin_ptr);
    fb_cubin_filename = builder.CreateString(compiled_kernel->cubin_filename);
  }

  flatbuffers::Offset<flatbuffers::Vector<uint8_t>> fb_ptx = 0;
  flatbuffers::Offset<flatbuffers::String> fb_ptx_filename = 0;
  if (!compiled_kernel->ptx.empty()) {
    uint8_t* ptx_ptr = nullptr;
    fb_ptx = builder.CreateUninitializedVector(
        compiled_kernel->ptx.size(), &ptx_ptr);
    std::copy(
        compiled_kernel->ptx.begin(), compiled_kernel->ptx.end(), ptx_ptr);
    fb_ptx_filename = builder.CreateString(compiled_kernel->ptx_filename);
  }

  serde::CudaKernelBuilder ckb(builder);
  ckb.add_cubin(fb_cubin);
  ckb.add_cubin_filename(fb_cubin_filename);
  ckb.add_ptx(fb_ptx);
  ckb.add_ptx_filename(fb_ptx_filename);
  ckb.add_kernel_name(fb_kernel_name);
  ckb.add_compile_args(fb_compile_args);
  ckb.add_block_size(compiled_kernel->block_size);
  return ckb.Finish();
}

flatbuffers::Offset<serde::ExecutorEntry> FusionExecutor::serialize(
    flatbuffers::FlatBufferBuilder& builder,
    const ExecutorEntry& data) const {
  // See table definition for ExecutorEntry in serde/fusion_cache.fbs

  // Serialize GlobalBufferInfo for outputs.
  // We map the output TensorView pointer to its corresponding position in
  // fusion outputs assuming that the output ordering is consistent.
  using fb_global_buffer_info = flatbuffers::Offset<serde::GlobalBufferInfo>;
  std::vector<fb_global_buffer_info> outputs_fb;
  outputs_fb.reserve(data.outputs.size());
  for (const auto& buffer : data.outputs) {
    auto tv_iter = std::find(
        kernel()->outputs().cbegin(), kernel()->outputs().cend(), buffer.tv);
    auto tv_position = (tv_iter == kernel()->outputs().cend())
        ? -1
        : std::distance(kernel()->outputs().cbegin(), tv_iter);
    outputs_fb.push_back(
        serialize(builder, buffer, tv_position, true /* is_fusion_output */));
  }

  // Serialize GlobalBufferInfo for intermediates.
  // We map the intermediate TensorView pointer to its corresponding position in
  // KernelSummary global allocations. We assume that the ordering is consistent
  // between GpuLower objects with the same scheduled fusion.
  std::vector<fb_global_buffer_info> intermediates_fb;
  intermediates_fb.reserve(data.intermediates.size());
  for (const auto& buffer : data.intermediates) {
    auto match_tv_predicate = [buffer_tv = buffer.tv](const kir::Allocate* a) {
      return a->buffer() == buffer_tv;
    };
    auto tv_iter = std::find_if(
        kernel()->summary().global_allocations.cbegin(),
        kernel()->summary().global_allocations.cend(),
        match_tv_predicate);
    auto tv_position =
        (tv_iter == kernel()->summary().global_allocations.cend())
        ? -1
        : std::distance(
              kernel()->summary().global_allocations.cbegin(), tv_iter);
    intermediates_fb.push_back(
        serialize(builder, buffer, tv_position, false /* is_fusion_output */));
  }

  return serde::CreateExecutorEntryDirect(
      builder,
      data.init,
      data.launch_params.serialize(builder),
      &outputs_fb,
      &intermediates_fb);
}

flatbuffers::Offset<serde::GlobalBufferInfo> FusionExecutor::serialize(
    flatbuffers::FlatBufferBuilder& builder,
    const GlobalBufferInfo& data,
    int64_t tv_position,
    bool is_fusion_output) const {
  // See table definition for GlobalBufferInfo in serde/fusion_cache.fbs
  return serde::CreateGlobalBufferInfoDirect(
      builder,
      tv_position,
      &data.sizes,
      &data.strides,
      nvfuser::toUnderlying(data.type),
      data.zero_init,
      data.is_profile_buffer,
      is_fusion_output);
}

void FusionExecutor::deserialize(
    const serde::FusionExecutor* buffer,
    Fusion* fusion,
    CompileParams compile_params,
    ScheduleHeuristic heuristic,
    int64_t fusion_id,
    int64_t concrete_id,
    int64_t runtime_id,
    int64_t group_id) {
  // See table definition for FusionExecutor in serde/fusion_cache.fbs

  NVF_ERROR(buffer != nullptr, "serde::FusionExecutor is nullptr.");
  NVF_ERROR(
      fusion_id == buffer->fusion_id(),
      "Expected given fusion_id to match serde fusion_id.");
  NVF_ERROR(
      concrete_id == buffer->concrete_id(),
      "Expected given concrete_id to match serde concrete_id.");
  NVF_ERROR(
      runtime_id == buffer->runtime_id(),
      "Expected given runtime_id to match serde runtime_id.");
  NVF_ERROR(
      group_id == buffer->group_id(),
      "Expected given group_id to match serde group_id.");
  NVF_ERROR(toUnderlying(heuristic) == buffer->heuristic());

  // Initialize internal fields
  device_smem_limit_ = buffer->device_smem_limit();
  block_size_high_water_mark_ = buffer->block_size_high_water_mark();
  maxrregcount_high_water_mark_ = buffer->maxrregcount_high_water_mark();
  warp_size_ = buffer->warp_size();
  kernel_code_ = buffer->kernel_code()->str();

  // KernelDB query checks kernel_code string and compile_params before
  // copying cubin.
  compile_params.index_type = serde::mapToNvfuserDtype(buffer->index_type());
  compile_params.maxrregcount = maxrregcount_high_water_mark_;

  // Get lowered fusion
  lowered_ = std::make_unique<GpuLower>(fusion, compile_params);
  lowered_->run();

  // Replace integers that are tensor sizes by named scalars like "T0.size[0]"
  fusion_ = lowered_->kernel()->as<Fusion>();
  createKernelId(
      heuristic,
      buffer->fusion_id(),
      buffer->concrete_id(),
      buffer->runtime_id(),
      buffer->group_id());
  setUsedTVs();

  // GlobalBufferInfo requires lowered kernel before deserialization
  for (auto idx : c10::irange(buffer->executor_entry_lookup_keys()->size())) {
    executor_entry_lookup_.emplace(
        buffer->executor_entry_lookup_keys()->Get(idx),
        deserialize(buffer->executor_entry_lookup_values()->Get(idx)));
  }

  compiled_kernel_ = executor_utils::getCompiledKernel(
      buffer->compiled_kernel(), compile_params);

  NVF_ERROR(isCompiled(), "Failed to deserialize FusionExecutor");
}

FusionExecutor::ExecutorEntry FusionExecutor::deserialize(
    const serde::ExecutorEntry* buffer) {
  // See table definition for ExecutorEntry in serde/fusion_cache.fbs

  NVF_ERROR(buffer != nullptr, "serde::ExecutorEntry is nullptr.");

  ExecutorEntry entry;

  entry.init = buffer->init();

  entry.launch_params.deserialize(buffer->launch_params());

  for (auto output_buffer : *buffer->outputs()) {
    entry.outputs.push_back(deserialize(output_buffer));
  }

  for (auto intermediate_buffer : *buffer->intermediates()) {
    entry.intermediates.push_back(deserialize(intermediate_buffer));
  }

  return entry;
}

FusionExecutor::GlobalBufferInfo FusionExecutor::deserialize(
    const serde::GlobalBufferInfo* buffer) {
  // See table definition for GlobalBufferInfo in serde/fusion_cache.fbs

  NVF_ERROR(buffer != nullptr, "serde::GlobalBufferInfo is nullptr.");

  NVF_ERROR(
      buffer->tv() != -1, "Serialization failed to encode buffer tv position.");

  NVF_ERROR(fusion_ != nullptr, "Fusion is not initialized.");

  GlobalBufferInfo info;
  if (buffer->is_fusion_output()) {
    auto out_val = fusion_->outputs().at(buffer->tv());
    NVF_ERROR(out_val != nullptr);
    info.tv = dynamic_cast<TensorView*>(out_val);
  } else {
    auto out_val = kernel()->summary().global_allocations.at(buffer->tv());
    NVF_ERROR(out_val != nullptr);
    info.tv = dynamic_cast<TensorView*>(out_val->buffer());
  }

  for (auto dim_size : *buffer->sizes()) {
    info.sizes.emplace_back(dim_size);
  }

  for (auto dim_stride : *buffer->strides()) {
    info.strides.emplace_back(dim_stride);
  }

  info.type = serde::mapToAtenDtype(buffer->dtype());
  info.zero_init = buffer->zero_init();
  info.is_profile_buffer = buffer->is_profile_buffer();
  return info;
}

} // namespace nvfuser<|MERGE_RESOLUTION|>--- conflicted
+++ resolved
@@ -578,46 +578,6 @@
   return inferShape(tv, symbolic_sizes, expand_flags, expr_eval);
 }
 
-<<<<<<< HEAD
-// Infer the sizes and strides of an output tensor
-std::pair<std::vector<int64_t>, std::vector<int64_t>> inferShapeOfOutput( //see here
-    const TensorView* tv,
-    ExpressionEvaluator& expr_eval) {
-  // Fusion outputs do not come with Allocate and
-  // need to be allocated while taking expanded broadcasts into
-  // account.
-
-  std::vector<Val*> symbolic_sizes;
-  std::vector<bool> expand_flags;
-
-  // Allocate the allocation domain
-  for (const auto id : tv->getMaybeAllocationDomain()) {
-    if (id->isReduction() || id->isStride()) {
-      continue;
-    } else if (id->isDeviceDim()) {
-      // Allocate device dimension but set extent to 1. 
-      // TODO: Should we skip instead? allocating preserves the same dimensionality
-      // as unsharded. 
-      symbolic_sizes.push_back(id->container()->oneVal());
-    } else {
-      symbolic_sizes.push_back(id->getMaybeExpandedExtent());
-    }
-    if (id->hasExpandedExtent()) {
-      NVF_ERROR(
-          id->isBroadcast(),
-          "Non-broadcast domain should not have an expanded extent: ",
-          id->toString());
-      expand_flags.push_back(true);
-    } else {
-      expand_flags.push_back(false);
-    }
-  }
-
-  return inferShape(tv, symbolic_sizes, expand_flags, expr_eval);
-}
-
-=======
->>>>>>> c7bb6d40
 class ForwardTraverseFromAllocToRFactor {
   at::Tensor tensor_;
   ExpressionEvaluator& ee_;
@@ -1316,11 +1276,6 @@
     GlobalBufferInfo info;
     info.tv = tv;
     info.zero_init = alloc->zeroInit();
-<<<<<<< HEAD
-    std::tie(info.sizes, info.strides) =
-        inferShapeOfIntermediate(tv, alloc, expr_eval);
-
-=======
     // TODO: Allocation size needs to consider both expanded domains
     // as well as halo. Currently, allocation of tensors with halo is
     // only supported by inferShapeOfIntermediate, whereas expanded
@@ -1335,7 +1290,6 @@
     std::tie(info.sizes, info.strides) = has_expanded_domains
         ? inferShapeOfOutput(tv, expr_eval)
         : inferShapeOfIntermediate(tv, alloc, expr_eval);
->>>>>>> c7bb6d40
     auto dtype = (tv->dtype() == DataType::Index ? index_type : tv->dtype());
     info.type = data_type_to_aten(dtype);
 
