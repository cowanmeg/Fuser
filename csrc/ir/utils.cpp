--- conflicted
+++ resolved
@@ -1104,7 +1104,6 @@
   return 1;
 }
 
-<<<<<<< HEAD
 namespace {
 
 std::vector<IterDomain*> getShardedIterDomains(TensorView* tv) {
@@ -1167,8 +1166,6 @@
   return !haveDifferentSharding(tv_ref, tvs).empty();
 }
 
-} // namespace nvfuser::ir_utils
-=======
 } // namespace nvfuser::ir_utils
 
 namespace nvfuser::MmaOpUtils {
@@ -1380,5 +1377,4 @@
   return details;
 }
 
-} // namespace nvfuser::MmaOpUtils
->>>>>>> c6f16e42
+} // namespace nvfuser::MmaOpUtils