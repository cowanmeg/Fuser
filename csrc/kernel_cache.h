--- conflicted
+++ resolved
@@ -77,11 +77,8 @@
   }
 };
 
-<<<<<<< HEAD
-=======
 // Perform a topological sort of different groups composiong the Segmented
 // Fusion
->>>>>>> e11b6f48
 void prepareRuntimeOrder(SegmentedFusion*, RuntimeWorkSpace&);
 
 //! FusionKernelRuntime is the unified interface from fusion graphs into
@@ -263,11 +260,7 @@
       SegmentedGroup* sg);
 
   //! Access the list of schedulers maintained in this runtime instance
-<<<<<<< HEAD
-  const std::vector<SchedulerEntryPtr>& schedulers() const;
-=======
   NVF_API const std::vector<SchedulerEntryPtr>& schedulers() const;
->>>>>>> e11b6f48
 
  private:
   //! Entries indexed by groupID:
