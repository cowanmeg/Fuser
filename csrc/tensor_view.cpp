--- conflicted
+++ resolved
@@ -235,11 +235,7 @@
     ss << " )";
   }
   if (hasDeviceMesh()) {
-<<<<<<< HEAD
-    ss << " (" << *getDeviceMesh() << ")";
-=======
     ss << " (" << getDeviceMesh() << ")";
->>>>>>> b7c13aea
   }
   return ss.str();
 }
