// clang-format off
/*
 * SPDX-FileCopyrightText: Copyright (c) 2023-present NVIDIA CORPORATION & AFFILIATES.
 * All rights reserved.
 * SPDX-License-Identifier: BSD-3-Clause
 */
// clang-format on
#include <csrc/exceptions.h>
#include <gtest/gtest.h>

#include <fusion.h>
#include <multidevice/device_mesh.h>
#include <ops/all_ops.h>
#include <ops/utils.h>
#include <preseg_passes/allocation_order_inference.h>
#include <preseg_passes/move_split_cat.h>
#include <preseg_passes/optimization_pass.h>
#include <preseg_passes/propagate_shardings.h>
#include <tests/cpp/utils.h>
#include <tests/cpp/validator.h>

namespace nvfuser {

using SDPATest = NVFuserTest;

constexpr int64_t n = 16, h = 32, l = 64, s = 128, e = 64;

// Note: Flash Attention is only supported on Ampere and above.

auto addSdpaFwdOutputs = [](Fusion* fusion, SdpfaFwdResult output) {
  fusion->addOutput(output.output);
  fusion->addOutput(output.log_sumexp);
  fusion->addOutput(output.philox_seed);
  fusion->addOutput(output.philox_offset);
};

using AtenSdpaOut = std::tuple<
    at::Tensor,
    at::Tensor,
    at::Tensor,
    at::Tensor,
    c10::SymInt,
    c10::SymInt,
    at::Tensor,
    at::Tensor,
    at::Tensor>;
auto validateSdpaFwdOutputs = [](std::vector<at::Tensor> nvf_out,
                                 AtenSdpaOut aten_out) {
  auto
      [attn,
       log_sumexp,
       cum_seq_q,
       cum_seq_k,
       query_seq_len,
       key_seq_len,
       philox_seed,
       philox_offset,
       debug_attn_mask] = aten_out;
  // nvf_out = {attn, log_sumexp, philox_seed, philox_offset}.
  // Since, dropout_p = 0.0 to validate outputs,
  // philox_seed and philox_offset are uninitialized empty tensors with
  // garbage values for this case, so we skip validating those values.
  EXPECT_TRUE(at::allclose(nvf_out[0], attn));
  EXPECT_TRUE(at::allclose(nvf_out[1], log_sumexp));
};

// Check SDPAFwdOp mapping in IdModel and ComputeAtMap.
void checkSdpaFwdMapping(Fusion* fusion, Expr* op) {
  IdModel id_model(fusion);
  const ValGraph& vg = id_model.idGraph(IdMappingMode::EXACT);
  vg.validateConsistency();

  ComputeAtMap compute_at_map(fusion);

  auto sdpa_op = dynamic_cast<SdpaFwdOp*>(op);
  ASSERT_TRUE(sdpa_op != nullptr);

  /* SdpaFwdOp:
  Consumers:
  output = [N, H, L, Ev]
  logsumexp = [N, H, L]
  Producers:
  query = [N, H, L, E]
  key = [N, H, S, E]
  value = [N, H, S, Ev]
  Note: S, E are not mapped together in the producers and do not have any
  mapping to the consumer.
  */

  for (auto producer : sdpa_op->inputs()) {
    for (auto consumer : sdpa_op->outputs()) {
      if (producer->isA<Val>() || consumer->isA<Val>()) {
        continue;
      }
      std::vector<IterDomain*> producer_ids =
          producer->as<TensorView>()->getLogicalDomain();
      std::vector<IterDomain*> consumer_ids =
          consumer->as<TensorView>()->getMaybeRootDomain();

      size_t num_device_dim = producer_ids.at(0)->isDeviceDim() ? 1 : 0;

      // Idx=0: producer_ids[0], consumer_ids[0] = N
      // Idx=1: producer_ids[1], consumer_ids[1] = H
      // Idx=2: producer_ids[2]=L/S, consumer_ids [2] = L
      // Idx=3: prodcuer_ids[3] = E/Ev, consumer_idx[3] = Ev

      for (auto idx : c10::irange(consumer_ids.size())) {
        if (idx < (2 + num_device_dim)) {
          checkMapped(vg, producer_ids.at(idx), consumer_ids.at(idx));
          EXPECT_TRUE(compute_at_map.areMapped(
              producer_ids.at(idx),
              consumer_ids.at(idx),
              IdMappingMode::EXACT));
        } else if (
            idx == (2 + num_device_dim) && producer->sameAs(sdpa_op->query())) {
          checkMapped(vg, producer_ids.at(idx), consumer_ids.at(idx));
          EXPECT_TRUE(compute_at_map.areMapped(
              producer_ids.at(idx),
              consumer_ids.at(idx),
              IdMappingMode::EXACT));
        } else if (
            idx == (3 + num_device_dim) && producer->sameAs(sdpa_op->value())) {
          checkMapped(vg, producer_ids.at(idx), consumer_ids.at(idx));
          EXPECT_TRUE(compute_at_map.areMapped(
              producer_ids.at(idx),
              consumer_ids.at(idx),
              IdMappingMode::EXACT));
        }
      }
    }
  }
}

// Check SDPABwdOp mapping in IdModel and ComputeAtMap.
void checkSdpaBwdMapping(Fusion* fusion, Expr* op) {
  IdModel id_model(fusion);
  const ValGraph& vg = id_model.idGraph(IdMappingMode::EXACT);
  vg.validateConsistency();

  ComputeAtMap compute_at_map(fusion);

  auto sdpa_op = dynamic_cast<SdpaBwdOp*>(op);
  ASSERT_TRUE(sdpa_op != nullptr);

  /* SdpaBwdOp:
    Consumers:
    grad_query = [N, H, L, E]
    grad_key = [N, H, S, E]
    grad_value = [N, H, S, Ev]
    Producers:
    grad_output = [N, H, L, Ev]
    query = [N, H, L, E]
    key = [N, H, S, E]
    value = [N, H, S, Ev]
    output = [N, H, L, Ev]
    logsumexp = [N, H, L]
  */

  for (auto producer : sdpa_op->inputs()) {
    for (auto consumer : sdpa_op->outputs()) {
      if (producer->isA<Val>() || consumer->isA<Val>()) {
        continue;
      }
      auto producer_tv = producer->as<TensorView>();
      auto consumer_tv = consumer->as<TensorView>();
      std::vector<IterDomain*> producer_ids = producer_tv->getLogicalDomain();
      std::vector<IterDomain*> consumer_ids = consumer_tv->getMaybeRootDomain();

      size_t num_device_dim = producer_ids.at(0)->isDeviceDim() ? 1 : 0;

      // Idx=0: producer_ids[0], consumer_ids[0] = N
      // Idx=1: producer_ids[1], consumer_ids[1] = H
      // Idx=2: producer_ids[2], consumer_ids [2] = L/S
      // Idx=3: producer_ids[3], consumer_ids[3] = E/Ev

      bool producer_has_s = producer_tv->sameAs(sdpa_op->key()) ||
          producer_tv->sameAs(sdpa_op->value());
      bool consumer_has_s = consumer_tv->sameAs(sdpa_op->grad_key()) ||
          consumer_tv->sameAs(sdpa_op->grad_value());

      bool producer_has_e = producer_tv->sameAs(sdpa_op->query()) ||
          producer_tv->sameAs(sdpa_op->key());
      bool consumer_has_e = consumer_tv->sameAs(sdpa_op->grad_query()) ||
          consumer_tv->sameAs(sdpa_op->grad_key());

      for (auto idx : c10::irange(consumer_ids.size())) {
        if (idx < 2 + num_device_dim) {
          checkMapped(vg, producer_ids.at(idx), consumer_ids.at(idx));
          EXPECT_TRUE(compute_at_map.areMapped(
              producer_ids.at(idx),
              consumer_ids.at(idx),
              IdMappingMode::EXACT));
<<<<<<< HEAD
        } else if (idx == (2 + num_device_dim) && (producer_has_s == consumer_has_s)) {
=======
        } else if (
            idx == (2 + num_device_dim) && (producer_has_s == consumer_has_s)) {
>>>>>>> de1672c6
          checkMapped(vg, producer_ids.at(idx), consumer_ids.at(idx));
          EXPECT_TRUE(compute_at_map.areMapped(
              producer_ids.at(idx),
              consumer_ids.at(idx),
              IdMappingMode::EXACT));
<<<<<<< HEAD
        } else if (idx == (3 + num_device_dim) && (producer_has_e == consumer_has_e)) {
=======
        } else if (
            idx == (3 + num_device_dim) && (producer_has_e == consumer_has_e)) {
>>>>>>> de1672c6
          checkMapped(vg, producer_ids.at(idx), consumer_ids.at(idx));
          EXPECT_TRUE(compute_at_map.areMapped(
              producer_ids.at(idx),
              consumer_ids.at(idx),
              IdMappingMode::EXACT));
        }
      }
    }
  }
}

TEST_F(SDPATest, NonCausalAttnConcrete) {
  NVFUSER_TEST_CUDA_ARCH_GUARD(8, 0);

  auto fusion = std::make_unique<Fusion>();
  FusionGuard fg(fusion.get());
  std::vector<int64_t> q_shape({n, h, l, e});
  std::vector<int64_t> kv_shape({n, h, s, e});

  auto tvq = makeConcreteTensor(q_shape, DataType::Half);
  auto tvk = makeConcreteTensor(kv_shape, DataType::Half);
  auto tvv = makeConcreteTensor(kv_shape, DataType::Half);

  fusion->addInput(tvq);
  fusion->addInput(tvk);
  fusion->addInput(tvv);

  auto output = sdpfa_fwd(
      tvq,
      tvk,
      tvv,
      /*dropout_p=*/IrBuilder::create<Val>(0.0),
      /*is_causal=*/IrBuilder::create<Val>(false),
      /*scale=*/nullptr);
  addSdpaFwdOutputs(fusion.get(), output);

  checkSdpaFwdMapping(fusion.get(), output.output->definition());

  auto options = at::TensorOptions().dtype(at::kHalf).device(at::kCUDA, 0);
  at::Tensor q = at::randn(q_shape, options);
  at::Tensor k = at::randn(kv_shape, options);
  at::Tensor v = at::randn(kv_shape, options);

  double scale = 1.0 / std::sqrt(e);
  auto aten_out = at::_scaled_dot_product_flash_attention(
      q,
      k,
      v,
      /*dropout_p=*/0.0,
      /*is_causal=*/false,
      /*return_debug_mask=*/false,
      scale);

  FusionExecutorCache fec(std::move(fusion));
  auto nvf_out = fec.runFusionWithInputs({q, k, v});
  validateSdpaFwdOutputs(nvf_out, aten_out);
}

TEST_F(SDPATest, NonCausalAttnSymbolic) {
  NVFUSER_TEST_CUDA_ARCH_GUARD(8, 0);

  auto fusion = std::make_unique<Fusion>();
  FusionGuard fg(fusion.get());
  std::vector<int64_t> q_shape({n, h, l, e});
  std::vector<int64_t> kv_shape({n, h, s, e});

  auto tvq = makeSymbolicTensor(q_shape, DataType::Half);
  auto tvk = makeSymbolicTensor(kv_shape, DataType::Half);
  auto tvv = makeSymbolicTensor(kv_shape, DataType::Half);

  fusion->addInput(tvq);
  fusion->addInput(tvk);
  fusion->addInput(tvv);

  auto output = sdpfa_fwd(
      tvq,
      tvk,
      tvv,
      /*dropout_p=*/IrBuilder::create<Val>(0.0),
      /*is_causal=*/IrBuilder::create<Val>(false),
      /*scale=*/nullptr);
  addSdpaFwdOutputs(fusion.get(), output);

  checkSdpaFwdMapping(fusion.get(), output.output->definition());

  auto options = at::TensorOptions().dtype(at::kHalf).device(at::kCUDA, 0);
  at::Tensor q = at::randn(q_shape, options);
  at::Tensor k = at::randn(kv_shape, options);
  at::Tensor v = at::randn(kv_shape, options);

  double scale = 1.0 / std::sqrt(e);
  auto aten_out = at::_scaled_dot_product_flash_attention(
      q,
      k,
      v,
      /*dropout_p=*/0.0,
      /*is_causal=*/false,
      /*return_debug_mask=*/false,
      scale);

  FusionExecutorCache fec(std::move(fusion));
  auto nvf_out = fec.runFusionWithInputs({q, k, v});
  validateSdpaFwdOutputs(nvf_out, aten_out);
}

TEST_F(SDPATest, CausalAttn) {
  NVFUSER_TEST_CUDA_ARCH_GUARD(8, 0);

  auto fusion = std::make_unique<Fusion>();
  FusionGuard fg(fusion.get());
  std::vector<int64_t> q_shape({n, h, l, e});
  std::vector<int64_t> kv_shape({n, h, s, e});

  auto tvq = makeSymbolicTensor(q_shape, DataType::Half);
  auto tvk = makeSymbolicTensor(kv_shape, DataType::Half);
  auto tvv = makeSymbolicTensor(kv_shape, DataType::Half);

  fusion->addInput(tvq);
  fusion->addInput(tvk);
  fusion->addInput(tvv);

  auto output = sdpfa_fwd(
      tvq,
      tvk,
      tvv,
      /*dropout_p=*/IrBuilder::create<Val>(0.0),
      /*is_causal=*/IrBuilder::create<Val>(true),
      /*scale=*/IrBuilder::create<Val>(1e-3));
  addSdpaFwdOutputs(fusion.get(), output);

  checkSdpaFwdMapping(fusion.get(), output.output->definition());

  auto options = at::TensorOptions().dtype(at::kHalf).device(at::kCUDA, 0);
  at::Tensor q = at::randn(q_shape, options);
  at::Tensor k = at::randn(kv_shape, options);
  at::Tensor v = at::randn(kv_shape, options);

  auto aten_out = at::_scaled_dot_product_flash_attention(
      q,
      k,
      v,
      /*dropout_p=*/0.0,
      /*is_causal=*/true,
      /*return_debug_mask=*/false,
      /*scale=*/1e-3);

  FusionExecutorCache fec(std::move(fusion));
  auto nvf_out = fec.runFusionWithInputs({q, k, v});
  validateSdpaFwdOutputs(nvf_out, aten_out);
}

TEST_F(SDPATest, PairwiseLogicalDomainMap) {
  NVFUSER_TEST_CUDA_ARCH_GUARD(8, 0);

  auto fusion = std::make_unique<Fusion>();
  FusionGuard fg(fusion.get());
  std::vector<int64_t> q_shape({n, h, l, e});
  std::vector<int64_t> kv_shape({n, h, s, e});

  auto tvq = makeSymbolicTensor(q_shape, DataType::Half);
  auto tvk = makeSymbolicTensor(kv_shape, DataType::Half);
  auto tvv = makeSymbolicTensor(kv_shape, DataType::Half);

  fusion->addInput(tvq);
  fusion->addInput(tvk);
  fusion->addInput(tvv);

  auto output = sdpfa_fwd(
      tvq,
      tvk,
      tvv,
      /*dropout_p=*/IrBuilder::create<Val>(0.0),
      /*is_causal=*/IrBuilder::create<Val>(true),
      /*scale=*/IrBuilder::create<Val>(1e-3));
  addSdpaFwdOutputs(fusion.get(), output);

  // Verify mapping between Q,K,V and all output
  // Producers:
  //   query = [N, H, L, E]
  //   key = [N, H, S, E]
  //   value = [N, H, S, Ev]
  // Consumers:
  //   output = [N, H, L, Ev]
  //   logsumexp = [N, H, L]
  std::vector<TensorView*> producer_tvs{tvq, tvk, tvv};
  for (auto role : {AttnRole::Q, AttnRole::K, AttnRole::V}) {
    auto producer_tv = producer_tvs[(int)role];

    for (Val* consumer : fusion->outputs()) {
      auto consumer_tv = consumer->as<TensorView>();
      auto pairwise_map = PairwiseLogicalDomainMap(producer_tv, consumer_tv)
                              .mapProducerToConsumer();
      auto mappingExists = [&pairwise_map](
                               IterDomain* p_id, IterDomain* c_id) -> bool {
        return pairwise_map.find(p_id) != pairwise_map.end() &&
            pairwise_map[p_id] == c_id;
      };

      auto consumer_root = consumer_tv->getMaybeRootDomain();
      for (auto idx : c10::irange(consumer_tv->nDims())) {
        // Mapping for N, H exists from Q/K/V to any output.
        if (idx < 2) {
          EXPECT_TRUE(
              mappingExists(producer_tv->axis(idx), consumer_root.at(idx)));
        }
        // Mapping for L exists between Q and output, log_sumexp.
        if (idx == 2 && role == AttnRole::Q) {
          EXPECT_TRUE(mappingExists(producer_tv->axis(2), consumer_root.at(2)));
        }
        // Mapping for Ev exists between V and output.
        if (idx == 3 && role == AttnRole::V) {
          EXPECT_TRUE(mappingExists(producer_tv->axis(3), consumer_root.at(3)));
        }
      }
    }
  }
}

TEST_F(SDPATest, NonCausalAttnConcreteBwd) {
  NVFUSER_TEST_CUDA_ARCH_GUARD(8, 0);
  at::manual_seed(0);
  auto fusion = std::make_unique<Fusion>();
  FusionGuard fg(fusion.get());
  std::vector<int64_t> q_shape({n, h, l, e});
  std::vector<int64_t> kv_shape({n, h, s, e});
  std::vector<int64_t> attn_shape({n, h, l, e});

  auto options = at::TensorOptions().dtype(at::kHalf).device(at::kCUDA, 0);
  at::Tensor q = at::randn(q_shape, options);
  at::Tensor k = at::randn(kv_shape, options);
  at::Tensor v = at::randn(kv_shape, options);

  double dropout_p = 0.2;
  bool is_causal = false;
  double scale = 1.0 / std::sqrt(e);

  auto
      [output,
       log_sumexp,
       cum_seq_q,
       cum_seq_k,
       query_seq_len,
       key_seq_len,
       philox_seed,
       philox_offset,
       debug_attn_mask] =
          at::_scaled_dot_product_flash_attention(
              q,
              k,
              v,
              /*dropout_p=*/dropout_p,
              /*is_causal=*/is_causal,
              /*return_debug_mask=*/false,
              scale);

  auto tv_grad_output = makeConcreteTensor(attn_shape, DataType::Half);
  auto tvq = makeConcreteTensor(q_shape, DataType::Half);
  auto tvk = makeConcreteTensor(kv_shape, DataType::Half);
  auto tvv = makeConcreteTensor(kv_shape, DataType::Half);
  auto tv_output = makeConcreteTensor(attn_shape, DataType::Half);
  auto tv_logsumexp = makeConcreteTensor({n, h, l}, DataType::Float);
  auto tv_seed = makeConcreteTensor({}, DataType::Int);
  auto tv_offset = makeConcreteTensor({}, DataType::Int);

  fusion->addInput(tv_grad_output);
  fusion->addInput(tvq);
  fusion->addInput(tvk);
  fusion->addInput(tvv);
  fusion->addInput(tv_output);
  fusion->addInput(tv_logsumexp);
  fusion->addInput(tv_seed);
  fusion->addInput(tv_offset);

  auto tvgrad = sdpfa_bwd(
      tv_grad_output,
      tvq,
      tvk,
      tvv,
      tv_output,
      tv_logsumexp,
      /*dropout_p=*/IrBuilder::create<Val>(dropout_p),
      /*is_causal=*/IrBuilder::create<Val>(is_causal),
      tv_seed,
      tv_offset,
      /*scale=*/nullptr);

  fusion->addOutput(tvgrad.grad_query);
  fusion->addOutput(tvgrad.grad_key);
  fusion->addOutput(tvgrad.grad_value);

  checkSdpaBwdMapping(fusion.get(), tvgrad.grad_query->definition());

  at::Tensor grad_out = at::randn(attn_shape, options);

  std::vector<c10::IValue> sdpa_bwd_inputs = {
      grad_out, q, k, v, output, log_sumexp, philox_seed, philox_offset};

  FusionExecutorCache fec(std::move(fusion));
  auto out = fec.runFusionWithInputs(sdpa_bwd_inputs);

  auto [ref_grad_query, ref_grad_key, ref_grad_value] =
      at::_scaled_dot_product_flash_attention_backward(
          grad_out,
          q,
          k,
          v,
          output,
          log_sumexp,
          cum_seq_q,
          cum_seq_k,
          /*max_q=*/*query_seq_len.maybe_as_int(),
          /*max_k=*/*key_seq_len.maybe_as_int(),
          /*dropout_p=*/dropout_p,
          /*is_causal=*/is_causal,
          philox_seed,
          philox_offset,
          /*scale=*/scale);

  testValidate(
      fec.fusion(),
      out,
      sdpa_bwd_inputs,
      {ref_grad_query, ref_grad_key, ref_grad_value},
      __LINE__,
      __FILE__);
}

TEST_F(SDPATest, NonCausalAttnSymbolicBwd) {
  NVFUSER_TEST_CUDA_ARCH_GUARD(8, 0);
  at::manual_seed(0);
  auto fusion = std::make_unique<Fusion>();
  FusionGuard fg(fusion.get());
  std::vector<int64_t> q_shape({n, h, l, e});
  std::vector<int64_t> kv_shape({n, h, s, e});
  std::vector<int64_t> attn_shape({n, h, l, e});

  auto options = at::TensorOptions().dtype(at::kHalf).device(at::kCUDA, 0);
  at::Tensor q = at::randn(q_shape, options);
  at::Tensor k = at::randn(kv_shape, options);
  at::Tensor v = at::randn(kv_shape, options);

  double dropout_p = 0.2;
  bool is_causal = false;
  double scale = 1.0 / std::sqrt(e);

  auto
      [output,
       log_sumexp,
       cum_seq_q,
       cum_seq_k,
       query_seq_len,
       key_seq_len,
       philox_seed,
       philox_offset,
       debug_attn_mask] =
          at::_scaled_dot_product_flash_attention(
              q,
              k,
              v,
              dropout_p,
              is_causal,
              /*return_debug_mask=*/false,
              scale);

  auto tv_grad_output = makeSymbolicTensor(attn_shape, DataType::Half);
  auto tvq = makeSymbolicTensor(q_shape, DataType::Half);
  auto tvk = makeSymbolicTensor(kv_shape, DataType::Half);
  auto tvv = makeSymbolicTensor(kv_shape, DataType::Half);
  auto tv_output = makeSymbolicTensor(attn_shape, DataType::Half);
  auto tv_logsumexp = makeSymbolicTensor({n, h, l}, DataType::Float);
  auto tv_seed = makeSymbolicTensor({}, DataType::Int);
  auto tv_offset = makeSymbolicTensor({}, DataType::Int);

  fusion->addInput(tv_grad_output);
  fusion->addInput(tvq);
  fusion->addInput(tvk);
  fusion->addInput(tvv);
  fusion->addInput(tv_output);
  fusion->addInput(tv_logsumexp);
  fusion->addInput(tv_seed);
  fusion->addInput(tv_offset);

  auto tvgrad = sdpfa_bwd(
      tv_grad_output,
      tvq,
      tvk,
      tvv,
      tv_output,
      tv_logsumexp,
      /*dropout_p=*/IrBuilder::create<Val>(dropout_p),
      /*is_causal=*/IrBuilder::create<Val>(is_causal),
      tv_seed,
      tv_offset,
      /*scale=*/nullptr);

  fusion->addOutput(tvgrad.grad_query);
  fusion->addOutput(tvgrad.grad_key);
  fusion->addOutput(tvgrad.grad_value);

  checkSdpaBwdMapping(fusion.get(), tvgrad.grad_query->definition());

  at::Tensor grad_out = at::randn(attn_shape, options);

  std::vector<c10::IValue> sdpa_bwd_inputs = {
      grad_out, q, k, v, output, log_sumexp, philox_seed, philox_offset};

  FusionExecutorCache fec(std::move(fusion));
  auto out = fec.runFusionWithInputs(sdpa_bwd_inputs);

  auto [ref_grad_query, ref_grad_key, ref_grad_value] =
      at::_scaled_dot_product_flash_attention_backward(
          grad_out,
          q,
          k,
          v,
          output,
          log_sumexp,
          cum_seq_q,
          cum_seq_k,
          /*max_q=*/*query_seq_len.maybe_as_int(),
          /*max_k=*/*key_seq_len.maybe_as_int(),
          dropout_p,
          is_causal,
          philox_seed,
          philox_offset,
          /*scale=*/scale);

  testValidate(
      fec.fusion(),
      out,
      sdpa_bwd_inputs,
      {ref_grad_query, ref_grad_key, ref_grad_value},
      __LINE__,
      __FILE__);
}

// Test SDPA is segmented correctly. See issue #2517:
// https://github.com/NVIDIA/Fuser/issues/2517
TEST_F(SDPATest, AttnProgram) {
  NVFUSER_TEST_CUDA_ARCH_GUARD(8, 0);
  auto fusion = std::make_unique<Fusion>();
  FusionGuard fg(fusion.get());
  std::vector<int64_t> q_shape({n, h, l, e});
  std::vector<int64_t> kv_shape({n, h, s, e});

  auto tvq = makeConcreteTensor(q_shape, DataType::Half);
  auto tvk = makeConcreteTensor(kv_shape, DataType::Half);
  auto tvv = makeConcreteTensor(kv_shape, DataType::Half);

  fusion->addInput(tvq);
  fusion->addInput(tvk);
  fusion->addInput(tvv);

  tvq = add(tvq, tvq);
  tvq = castOp(DataType::Half, tvq);
  auto tvattn = sdpfa_fwd(
      tvq,
      tvk,
      tvv,
      /*dropout_p=*/IrBuilder::create<Val>(0.0),
      /*is_causal=*/IrBuilder::create<Val>(false),
      /*scale=*/nullptr);

  TensorView* tvout = add(tvattn.output, tvattn.output);
  fusion->addOutput(tvout);

  checkSdpaFwdMapping(fusion.get(), tvattn.output->definition());

  auto options = at::TensorOptions().dtype(at::kHalf).device(at::kCUDA, 0);
  at::Tensor q = at::randn(q_shape, options);
  at::Tensor k = at::randn(kv_shape, options);
  at::Tensor v = at::randn(kv_shape, options);

  double scale = 1.0 / std::sqrt(e);
  auto aten_outputs = at::_scaled_dot_product_flash_attention(
      q + q,
      k,
      v,
      /*dropout_p=*/0.0,
      /*is_causal=*/false,
      /*return_debug_mask=*/false,
      scale);
  auto expected_out = (std::get<0>(aten_outputs).to(at::kFloat)) * 2.0;

  FusionExecutorCache fec(std::move(fusion));
  auto out = fec.runFusionWithInputs({q, k, v});
  EXPECT_TRUE(at::allclose(out[0], expected_out));
}

TEST_F(SDPATest, AttnFwdBwd) {
  NVFUSER_TEST_CUDA_ARCH_GUARD(8, 0);

  auto fusion = std::make_unique<Fusion>();
  FusionGuard fg(fusion.get());
  std::vector<int64_t> q_shape({n, h, l, e});
  std::vector<int64_t> k_shape({n, h, s, e});
  std::vector<int64_t> v_shape({n, h, s, e});
  std::vector<int64_t> attn_shape({n, h, l, e});

  auto tvq = makeConcreteTensor(q_shape, DataType::Half);
  auto tvk = makeConcreteTensor(k_shape, DataType::Half);
  auto tvv = makeConcreteTensor(v_shape, DataType::Half);

  fusion->addInput(tvq);
  fusion->addInput(tvk);
  fusion->addInput(tvv);

  auto sdpa_fwd_out = sdpfa_fwd(
      tvq,
      tvk,
      tvv,
      /*dropout_p=*/IrBuilder::create<Val>(0.0),
      /*is_causal=*/IrBuilder::create<Val>(false),
      /*scale=*/nullptr);

  auto tv_grad_output = makeConcreteTensor(attn_shape, DataType::Half);
  fusion->addInput(tv_grad_output);

  auto sdpa_grad = sdpfa_bwd(
      tv_grad_output,
      tvq,
      tvk,
      tvv,
      sdpa_fwd_out.output,
      sdpa_fwd_out.log_sumexp,
      /*dropout_p=*/IrBuilder::create<Val>(0.0),
      /*is_causal=*/IrBuilder::create<Val>(false),
      sdpa_fwd_out.philox_seed,
      sdpa_fwd_out.philox_offset,
      /*scale=*/nullptr);

  fusion->addOutput(sdpa_fwd_out.output);
  fusion->addOutput(sdpa_grad.grad_query);
  fusion->addOutput(sdpa_grad.grad_key);
  fusion->addOutput(sdpa_grad.grad_value);

  checkSdpaFwdMapping(fusion.get(), sdpa_fwd_out.output->definition());
  checkSdpaBwdMapping(fusion.get(), sdpa_grad.grad_query->definition());

  auto options = at::TensorOptions().dtype(at::kHalf).device(at::kCUDA, 0);
  at::Tensor q = at::randn(q_shape, options).set_requires_grad(true);
  at::Tensor k = at::randn(k_shape, options).set_requires_grad(true);
  at::Tensor v = at::randn(v_shape, options).set_requires_grad(true);
  at::Tensor grad_out = at::randn(attn_shape, options);

  FusionExecutorCache fec(std::move(fusion));
  auto nvf_out = fec.runFusionWithInputs({q, k, v, grad_out});

  auto attn = at::scaled_dot_product_attention(
      q,
      k,
      v,
      /*attn_mask=*/std::nullopt,
      /*dropout_p=*/0.0,
      /*is_causal=*/false,
      /*scale=*/std::nullopt);
  q.retain_grad();
  k.retain_grad();
  v.retain_grad();
  attn.backward(grad_out);

  testValidate(
      fec.fusion(),
      nvf_out,
      {q, k, v, grad_out},
      {attn, q.grad(), k.grad(), v.grad()},
      __LINE__,
      __FILE__);
}

// TODO: Remove/update when https://github.com/NVIDIA/Fuser/issues/2563 is
// resolved.
TEST_F(SDPATest, Sharded_SdpaFwd) {
  NVFUSER_TEST_CUDA_ARCH_GUARD(8, 0);
  auto fusion = std::make_unique<Fusion>();
  FusionGuard fg(fusion.get());
  constexpr int64_t d = 4;
  auto mesh = DeviceMesh::createForNumDevices(d);
  std::vector<int64_t> q_shape({d, n, h / d, l, e});
  std::vector<int64_t> kv_shape({d, n, h / d, s, e});

  auto tvq = makeConcreteTensor(q_shape, DataType::Half);
  auto tvk = makeConcreteTensor(kv_shape, DataType::Half);
  auto tvv = makeConcreteTensor(kv_shape, DataType::Half);

  fusion->addInput(tvq);
  fusion->addInput(tvk);
  fusion->addInput(tvv);

  for (TensorView* tv : {tvq, tvk, tvv}) {
    tv->setDeviceMesh(mesh);
    tv->axis(0)->parallelize(ParallelType::DIDx);
  }

  auto output = sdpfa_fwd(
      tvq,
      tvk,
      tvv,
      /*dropout_p=*/IrBuilder::create<Val>(0.0),
      /*is_causal=*/IrBuilder::create<Val>(false),
      /*scale=*/nullptr);

  addSdpaFwdOutputs(fusion.get(), output);
  for (TensorView* tv : {output.output, output.log_sumexp}) {
    tv->setDeviceMesh(mesh);
    tv->axis(0)->parallelize(ParallelType::DIDx);
  }

  checkSdpaFwdMapping(fusion.get(), output.output->definition());

  auto options = at::TensorOptions().dtype(at::kHalf).device(at::kCUDA, 0);
  at::Tensor q = at::randn({n, h / d, l, e}, options);
  at::Tensor k = at::randn({n, h / d, s, e}, options);
  at::Tensor v = at::randn({n, h / d, s, e}, options);

  double scale = 1.0 / std::sqrt(e);
  auto aten_out = at::_scaled_dot_product_flash_attention(
      q,
      k,
      v,
      /*dropout_p=*/0.0,
      /*is_causal=*/false,
      /*return_debug_mask=*/false,
      scale);

  FusionExecutorCache fec(std::move(fusion));
  auto nvf_out =
      fec.runFusionWithInputs({q.unsqueeze(0), k.unsqueeze(0), v.unsqueeze(0)});
  validateSdpaFwdOutputs(nvf_out, aten_out);
}

// TODO: Remove/update when https://github.com/NVIDIA/Fuser/issues/2563 is
// resolved.
<<<<<<< HEAD
TEST_F(SDPATest, Sharded_AttenBwd) {
  NVFUSER_TEST_CUDA_ARCH_GUARD(8, 0);
  at::manual_seed(0);
=======
TEST_F(SDPATest, Sharded_SdpaBwd) {
  NVFUSER_TEST_CUDA_ARCH_GUARD(8, 0);
>>>>>>> de1672c6
  auto fusion = std::make_unique<Fusion>();
  FusionGuard fg(fusion.get());
  constexpr int64_t d = 4;
  auto mesh = DeviceMesh::createForNumDevices(d);
<<<<<<< HEAD
  std::vector<int64_t> q_shape({d, n, h/d, l, e});
  std::vector<int64_t> kv_shape({d, n, h/d, s, e});
  std::vector<int64_t> attn_shape({d, n, h/d, l, e});

  auto options = at::TensorOptions().dtype(at::kHalf).device(at::kCUDA, 0);
  at::Tensor q = at::randn({n, h/d, l, e}, options);
  at::Tensor k = at::randn({n, h/d, s, e}, options);
  at::Tensor v = at::randn({n, h/d, s, e}, options);

  double dropout_p = 0.2;
  bool is_causal = false;
=======
  std::vector<int64_t> q_shape({d, n, h / d, l, e});
  std::vector<int64_t> kv_shape({d, n, h / d, s, e});
  std::vector<int64_t> attn_shape({d, n, h / d, l, e});

  auto options = at::TensorOptions().dtype(at::kHalf).device(at::kCUDA, 0);
  at::Tensor q = at::randn({n, h / d, l, e}, options);
  at::Tensor k = at::randn({n, h / d, s, e}, options);
  at::Tensor v = at::randn({n, h / d, s, e}, options);

  constexpr double dropout_p = 0.2;
  constexpr bool is_causal = false;
>>>>>>> de1672c6
  double scale = 1.0 / std::sqrt(e);

  auto
      [output,
       log_sumexp,
       cum_seq_q,
       cum_seq_k,
       query_seq_len,
       key_seq_len,
       philox_seed,
       philox_offset,
       debug_attn_mask] =
          at::_scaled_dot_product_flash_attention(
              q,
              k,
              v,
              dropout_p,
              is_causal,
              /*return_debug_mask=*/false,
              scale);

  auto tv_grad_output = makeConcreteTensor(attn_shape, DataType::Half);
  auto tvq = makeConcreteTensor(q_shape, DataType::Half);
  auto tvk = makeConcreteTensor(kv_shape, DataType::Half);
  auto tvv = makeConcreteTensor(kv_shape, DataType::Half);
  auto tv_output = makeConcreteTensor(attn_shape, DataType::Half);
<<<<<<< HEAD
  auto tv_logsumexp = makeConcreteTensor({d, n, h/d, l}, DataType::Float);
=======
  auto tv_logsumexp = makeConcreteTensor({d, n, h / d, l}, DataType::Float);
>>>>>>> de1672c6
  auto tv_seed = makeConcreteTensor({}, DataType::Int);
  auto tv_offset = makeConcreteTensor({}, DataType::Int);

  fusion->addInput(tv_grad_output);
  fusion->addInput(tvq);
  fusion->addInput(tvk);
  fusion->addInput(tvv);
  fusion->addInput(tv_output);
  fusion->addInput(tv_logsumexp);
  fusion->addInput(tv_seed);
  fusion->addInput(tv_offset);

<<<<<<< HEAD
  for (TensorView* tv : {tvq, tvk, tvv, tv_grad_output, tv_output, tv_logsumexp}) {
=======
  for (TensorView* tv :
       {tvq, tvk, tvv, tv_grad_output, tv_output, tv_logsumexp}) {
>>>>>>> de1672c6
    tv->setDeviceMesh(mesh);
    tv->axis(0)->parallelize(ParallelType::DIDx);
  }

  auto tvgrad = sdpfa_bwd(
      tv_grad_output,
      tvq,
      tvk,
      tvv,
      tv_output,
      tv_logsumexp,
      /*dropout_p=*/IrBuilder::create<Val>(dropout_p),
      /*is_causal=*/IrBuilder::create<Val>(is_causal),
      tv_seed,
      tv_offset,
      /*scale=*/nullptr);

<<<<<<< HEAD
  for (TensorView* tv : {tvgrad.grad_query, tvgrad.grad_key, tvgrad.grad_value}) {
=======
  for (TensorView* tv :
       {tvgrad.grad_query, tvgrad.grad_key, tvgrad.grad_value}) {
>>>>>>> de1672c6
    tv->setDeviceMesh(mesh);
    tv->axis(0)->parallelize(ParallelType::DIDx);
    fusion->addOutput(tv);
  }

  checkSdpaBwdMapping(fusion.get(), tvgrad.grad_query->definition());

<<<<<<< HEAD
  at::Tensor grad_out = at::randn({n, h/d, l, e}, options);

  std::vector<c10::IValue> sdpa_bwd_inputs = {
      grad_out.unsqueeze(0), q.unsqueeze(0), 
      k.unsqueeze(0), v.unsqueeze(0), 
      output.unsqueeze(0), log_sumexp.unsqueeze(0), 
      philox_seed, philox_offset};
=======
  at::Tensor grad_out = at::randn({n, h / d, l, e}, options);

  std::vector<c10::IValue> sdpa_bwd_inputs = {
      grad_out.unsqueeze(0),
      q.unsqueeze(0),
      k.unsqueeze(0),
      v.unsqueeze(0),
      output.unsqueeze(0),
      log_sumexp.unsqueeze(0),
      philox_seed,
      philox_offset};
>>>>>>> de1672c6

  FusionExecutorCache fec(std::move(fusion));
  auto out = fec.runFusionWithInputs(sdpa_bwd_inputs);

  auto [ref_grad_query, ref_grad_key, ref_grad_value] =
      at::_scaled_dot_product_flash_attention_backward(
          grad_out,
          q,
          k,
          v,
          output,
          log_sumexp,
          cum_seq_q,
          cum_seq_k,
          /*max_q=*/*query_seq_len.maybe_as_int(),
          /*max_k=*/*key_seq_len.maybe_as_int(),
          dropout_p,
          is_causal,
          philox_seed,
          philox_offset,
          /*scale=*/scale);

  testValidate(
      fec.fusion(),
      out,
      sdpa_bwd_inputs,
<<<<<<< HEAD
      {ref_grad_query.unsqueeze(0), ref_grad_key.unsqueeze(0), ref_grad_value.unsqueeze(0)},
=======
      {ref_grad_query.unsqueeze(0),
       ref_grad_key.unsqueeze(0),
       ref_grad_value.unsqueeze(0)},
>>>>>>> de1672c6
      __LINE__,
      __FILE__);
}

<<<<<<< HEAD

=======
>>>>>>> de1672c6
TEST_F(SDPATest, ComputeAt) {
  NVFUSER_TEST_CUDA_ARCH_GUARD(8, 0);
  auto fusion = std::make_unique<Fusion>();
  FusionGuard fg(fusion.get());
  constexpr int64_t d = 4;
  auto mesh = DeviceMesh::createForNumDevices(d);
  std::vector<int64_t> q_shape({d, n, h / d, l, e});
  std::vector<int64_t> kv_shape({d, n, h / d, s, e});

  auto tvq = makeConcreteTensor(q_shape, DataType::Half);
  auto tvk = makeConcreteTensor(kv_shape, DataType::Half);
  auto tvv = makeConcreteTensor(kv_shape, DataType::Half);

  fusion->addInput(tvq);
  fusion->addInput(tvk);
  fusion->addInput(tvv);

  for (TensorView* tv : {tvq, tvk, tvv}) {
    tv->setDeviceMesh(mesh);
    tv->axis(0)->parallelize(ParallelType::DIDx);
  }

  auto output = sdpfa_fwd(
      tvq,
      tvk,
      tvv,
      /*dropout_p=*/IrBuilder::create<Val>(0.0),
      /*is_causal=*/IrBuilder::create<Val>(false),
      /*scale=*/nullptr);

  addSdpaFwdOutputs(fusion.get(), output);
  for (TensorView* tv : {output.output, output.log_sumexp}) {
    tv->setDeviceMesh(mesh);
    tv->axis(0)->parallelize(ParallelType::DIDx);
  }

  preseg_passes::OptimizationPass<
      preseg_passes::PropagateShardingsPass>::runPass(fusion.get());

  checkSdpaFwdMapping(fusion.get(), output.output->definition());

  auto options = at::TensorOptions().dtype(at::kHalf).device(at::kCUDA, 0);
  at::Tensor q = at::randn({n, h / d, l, e}, options);
  at::Tensor k = at::randn({n, h / d, s, e}, options);
  at::Tensor v = at::randn({n, h / d, s, e}, options);

  double scale = 1.0 / std::sqrt(e);
  auto aten_out = at::_scaled_dot_product_flash_attention(
      q,
      k,
      v,
      /*dropout_p=*/0.0,
      /*is_causal=*/false,
      /*return_debug_mask=*/false,
      scale);

  FusionExecutorCache fec(std::move(fusion));
  auto nvf_out =
      fec.runFusionWithInputs({q.unsqueeze(0), k.unsqueeze(0), v.unsqueeze(0)});
  validateSdpaFwdOutputs(nvf_out, aten_out);
}

} // namespace nvfuser<|MERGE_RESOLUTION|>--- conflicted
+++ resolved
@@ -190,23 +190,15 @@
               producer_ids.at(idx),
               consumer_ids.at(idx),
               IdMappingMode::EXACT));
-<<<<<<< HEAD
-        } else if (idx == (2 + num_device_dim) && (producer_has_s == consumer_has_s)) {
-=======
         } else if (
             idx == (2 + num_device_dim) && (producer_has_s == consumer_has_s)) {
->>>>>>> de1672c6
           checkMapped(vg, producer_ids.at(idx), consumer_ids.at(idx));
           EXPECT_TRUE(compute_at_map.areMapped(
               producer_ids.at(idx),
               consumer_ids.at(idx),
               IdMappingMode::EXACT));
-<<<<<<< HEAD
-        } else if (idx == (3 + num_device_dim) && (producer_has_e == consumer_has_e)) {
-=======
         } else if (
             idx == (3 + num_device_dim) && (producer_has_e == consumer_has_e)) {
->>>>>>> de1672c6
           checkMapped(vg, producer_ids.at(idx), consumer_ids.at(idx));
           EXPECT_TRUE(compute_at_map.areMapped(
               producer_ids.at(idx),
@@ -840,31 +832,12 @@
 
 // TODO: Remove/update when https://github.com/NVIDIA/Fuser/issues/2563 is
 // resolved.
-<<<<<<< HEAD
-TEST_F(SDPATest, Sharded_AttenBwd) {
-  NVFUSER_TEST_CUDA_ARCH_GUARD(8, 0);
-  at::manual_seed(0);
-=======
 TEST_F(SDPATest, Sharded_SdpaBwd) {
   NVFUSER_TEST_CUDA_ARCH_GUARD(8, 0);
->>>>>>> de1672c6
   auto fusion = std::make_unique<Fusion>();
   FusionGuard fg(fusion.get());
   constexpr int64_t d = 4;
   auto mesh = DeviceMesh::createForNumDevices(d);
-<<<<<<< HEAD
-  std::vector<int64_t> q_shape({d, n, h/d, l, e});
-  std::vector<int64_t> kv_shape({d, n, h/d, s, e});
-  std::vector<int64_t> attn_shape({d, n, h/d, l, e});
-
-  auto options = at::TensorOptions().dtype(at::kHalf).device(at::kCUDA, 0);
-  at::Tensor q = at::randn({n, h/d, l, e}, options);
-  at::Tensor k = at::randn({n, h/d, s, e}, options);
-  at::Tensor v = at::randn({n, h/d, s, e}, options);
-
-  double dropout_p = 0.2;
-  bool is_causal = false;
-=======
   std::vector<int64_t> q_shape({d, n, h / d, l, e});
   std::vector<int64_t> kv_shape({d, n, h / d, s, e});
   std::vector<int64_t> attn_shape({d, n, h / d, l, e});
@@ -876,7 +849,6 @@
 
   constexpr double dropout_p = 0.2;
   constexpr bool is_causal = false;
->>>>>>> de1672c6
   double scale = 1.0 / std::sqrt(e);
 
   auto
@@ -903,11 +875,7 @@
   auto tvk = makeConcreteTensor(kv_shape, DataType::Half);
   auto tvv = makeConcreteTensor(kv_shape, DataType::Half);
   auto tv_output = makeConcreteTensor(attn_shape, DataType::Half);
-<<<<<<< HEAD
-  auto tv_logsumexp = makeConcreteTensor({d, n, h/d, l}, DataType::Float);
-=======
   auto tv_logsumexp = makeConcreteTensor({d, n, h / d, l}, DataType::Float);
->>>>>>> de1672c6
   auto tv_seed = makeConcreteTensor({}, DataType::Int);
   auto tv_offset = makeConcreteTensor({}, DataType::Int);
 
@@ -920,12 +888,8 @@
   fusion->addInput(tv_seed);
   fusion->addInput(tv_offset);
 
-<<<<<<< HEAD
-  for (TensorView* tv : {tvq, tvk, tvv, tv_grad_output, tv_output, tv_logsumexp}) {
-=======
   for (TensorView* tv :
        {tvq, tvk, tvv, tv_grad_output, tv_output, tv_logsumexp}) {
->>>>>>> de1672c6
     tv->setDeviceMesh(mesh);
     tv->axis(0)->parallelize(ParallelType::DIDx);
   }
@@ -943,12 +907,8 @@
       tv_offset,
       /*scale=*/nullptr);
 
-<<<<<<< HEAD
-  for (TensorView* tv : {tvgrad.grad_query, tvgrad.grad_key, tvgrad.grad_value}) {
-=======
   for (TensorView* tv :
        {tvgrad.grad_query, tvgrad.grad_key, tvgrad.grad_value}) {
->>>>>>> de1672c6
     tv->setDeviceMesh(mesh);
     tv->axis(0)->parallelize(ParallelType::DIDx);
     fusion->addOutput(tv);
@@ -956,15 +916,6 @@
 
   checkSdpaBwdMapping(fusion.get(), tvgrad.grad_query->definition());
 
-<<<<<<< HEAD
-  at::Tensor grad_out = at::randn({n, h/d, l, e}, options);
-
-  std::vector<c10::IValue> sdpa_bwd_inputs = {
-      grad_out.unsqueeze(0), q.unsqueeze(0), 
-      k.unsqueeze(0), v.unsqueeze(0), 
-      output.unsqueeze(0), log_sumexp.unsqueeze(0), 
-      philox_seed, philox_offset};
-=======
   at::Tensor grad_out = at::randn({n, h / d, l, e}, options);
 
   std::vector<c10::IValue> sdpa_bwd_inputs = {
@@ -976,7 +927,6 @@
       log_sumexp.unsqueeze(0),
       philox_seed,
       philox_offset};
->>>>>>> de1672c6
 
   FusionExecutorCache fec(std::move(fusion));
   auto out = fec.runFusionWithInputs(sdpa_bwd_inputs);
@@ -1003,21 +953,13 @@
       fec.fusion(),
       out,
       sdpa_bwd_inputs,
-<<<<<<< HEAD
-      {ref_grad_query.unsqueeze(0), ref_grad_key.unsqueeze(0), ref_grad_value.unsqueeze(0)},
-=======
       {ref_grad_query.unsqueeze(0),
        ref_grad_key.unsqueeze(0),
        ref_grad_value.unsqueeze(0)},
->>>>>>> de1672c6
       __LINE__,
       __FILE__);
 }
 
-<<<<<<< HEAD
-
-=======
->>>>>>> de1672c6
 TEST_F(SDPATest, ComputeAt) {
   NVFUSER_TEST_CUDA_ARCH_GUARD(8, 0);
   auto fusion = std::make_unique<Fusion>();
