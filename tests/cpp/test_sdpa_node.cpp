--- conflicted
+++ resolved
@@ -38,59 +38,6 @@
 
 // Note: Flash Attention is only supported on Ampere and above.
 
-<<<<<<< HEAD
-TEST_F(SDPATest, AttnProgram) {
-  NVFUSER_TEST_CUDA_ARCH_GUARD(8, 0);
-  auto fusion = std::make_unique<Fusion>();
-  FusionGuard fg(fusion.get());
-  std::vector<int64_t> q_shape({n, h, l, e});
-  std::vector<int64_t> k_shape({n, h, s, e});
-  std::vector<int64_t> v_shape({n, h, s, e});
-
-  auto tvq = makeConcreteTensor(q_shape, DataType::Half);
-  auto tvk = makeConcreteTensor(k_shape, DataType::Half);
-  auto tvv = makeConcreteTensor(v_shape, DataType::Half);
-
-  fusion->addInput(tvq);
-  fusion->addInput(tvk);
-  fusion->addInput(tvv);
-
-  tvq = add(tvq, tvq);
-  tvq = castOp(DataType::Half, tvq);
-  tvq = segment_set(tvq);
-  auto tvattn = sdpfa_fwd(
-      tvq,
-      tvk,
-      tvv,
-      /*dropout_p=*/IrBuilder::create<Val>(0.0),
-      /*is_causal=*/IrBuilder::create<Val>(false),
-      /*scale=*/nullptr);
-  TensorView* tvsdpa = segment_set(tvattn.output);
-
-  TensorView* tvout = add(tvsdpa, tvsdpa);    
-  fusion->addOutput(tvout);
-
-  auto options = at::TensorOptions().dtype(at::kHalf).device(at::kCUDA, 0);
-  at::Tensor q = at::randn(q_shape, options);
-  at::Tensor k = at::randn(k_shape, options);
-  at::Tensor v = at::randn(v_shape, options);
-
-  double scale = 1.0 / std::sqrt(e);
-  auto aten_outputs = at::_scaled_dot_product_flash_attention(
-      q+q,
-      k,
-      v,
-      /*dropout_p=*/0.0,
-      /*is_causal=*/false,
-      /*return_debug_mask=*/false,
-      scale);
-  auto expected_out = std::get<0>(aten_outputs) + std::get<0>(aten_outputs);
-
-  FusionExecutorCache fec(std::move(fusion));
-  auto out = fec.runFusionWithInputs({q, k, v});
-  EXPECT_TRUE(at::allclose(out[0], expected_out));
-}
-=======
 auto addSdpaFwdOutputs = [](Fusion* fusion, SdpfaFwdResult output) {
   fusion->addOutput(output.output);
   fusion->addOutput(output.log_sumexp);
@@ -135,7 +82,6 @@
   EXPECT_FALSE(nvf_out[3].defined());
   EXPECT_TRUE(at::equal(nvf_out[6], debug_attn_mask));
 };
->>>>>>> 6c6f3a40
 
 TEST_F(SDPATest, NonCausalAttnConcrete) {
   NVFUSER_TEST_CUDA_ARCH_GUARD(8, 0);
@@ -245,13 +191,8 @@
   fusion->addInput(tvq);
   fusion->addInput(tvk);
   fusion->addInput(tvv);
-<<<<<<< HEAD
-  
-  auto tvattn = sdpfa_fwd(
-=======
 
   auto output = sdpfa_fwd(
->>>>>>> 6c6f3a40
       tvq,
       tvk,
       tvv,
