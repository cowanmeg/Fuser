--- conflicted
+++ resolved
@@ -1032,8 +1032,7 @@
   TensorView* mha_mask = makeContigTensor(2, DataType::Bool);
   TensorView* mlp_mask = makeContigTensor(2, DataType::Bool);
   TensorView* mha_sdpa_out = makeConcreteTensor({D, B, H/D, S, E/H}, dtype);
-<<<<<<< HEAD
-   TensorView* mha_sdpa_log_sumexp =
+  TensorView* mha_sdpa_log_sumexp =
       makeContigConcreteTensor({D, B, H / D, S}, DataType::Float);
   TensorView* mha_sdpa_seed = makeSymbolicTensor({}, DataType::Int);
   TensorView* mha_sdpa_offset = makeSymbolicTensor({}, DataType::Int);
@@ -1050,13 +1049,6 @@
   fusion->addInput(grad);
   fusion->addInput(mha_w0);
   fusion->addInput(mha_b0);
-=======
-  TensorView* ln1_w = makeContigTensor(1, DataType::Float);
-  TensorView* ln1_b = makeContigTensor(1, DataType::Float);
-
-  fusion->addInput(x);
-  fusion->addInput(grad);
->>>>>>> fb832ecf
   fusion->addInput(mha_w1);
   fusion->addInput(mha_b1);
   fusion->addInput(mlp_w0);
@@ -1064,7 +1056,6 @@
   fusion->addInput(mlp_w1);
   fusion->addInput(mlp_b1);
   fusion->addInput(mlp_mask);
-<<<<<<< HEAD
   fusion->addInput(mha_mask);
   fusion->addInput(mha_sdpa_out);
   fusion->addInput(mha_sdpa_log_sumexp);
@@ -1080,12 +1071,6 @@
   fusion->addInput(ln0_rstd);
 
   const auto D = mha_w0->axis(0)->extent()->value().as<int64_t>();
-=======
-  fusion->addInput(mha_sdpa_out);
-  fusion->addInput(ln1_w);
-  fusion->addInput(ln1_b);
->>>>>>> fb832ecf
-
   // Recompute: Recompute all of MHA except the SDPA operation which is cached.
   auto ln_0 =
       layer_norm(x, norm_shape, ln0_w, ln0_b, eps);
@@ -1095,7 +1080,6 @@
   TensorView* sdpa_transpose = transpose(mha_sdpa_out, 2, 3);
   TensorView* sdpa_reshape =
       reshape(sdpa_transpose, {D, B, S, H / D, E / H}, {D, B * S, E / D});
-<<<<<<< HEAD
   TensorView* mha_local_matmul1 = matmul(sdpa_reshape, mha_w1);
   TensorView* mha_matmul1 = sum(mha_local_matmul1, {0}); // allreduce
   TensorView* mha_linear1 = add(mha_matmul1, broadcast(mha_b1, {true, false}));
@@ -1112,24 +1096,6 @@
   auto mlp_tensors = mlp(mlp_in, mlp_w0, mlp_b0, mlp_w1, mlp_b1, mesh);
 
   // Backwards
-=======
-  TensorView* local_matmul1 = matmul(sdpa_reshape, mha_w1);
-  TensorView* matmul1 = sum(local_matmul1, {0}); // allreduce
-  TensorView* linear1 = add(matmul1, broadcast(mha_b1, {true, false}));
-  // Dropout
-  Val* prob = IrBuilder::create<Val>(1.0 - kDropoutProb);
-  Val* scale = IrBuilder::create<Val>(1.0 / (1.0 - kDropoutProb));
-  auto mha_out = dropout(linear1, prob, scale).output;
-
-  auto resid_0 = add(x, mha_out);
-  auto ln_1 = layer_norm(
-      resid_0, norm_shape, ln1_w, ln1_b, eps);
-  auto mlp_in = castOp(dtype, ln_1.output);
-  // Note: we are only need up to gelu, but calling the whole thing
-  auto mlp_tensors = mlp(mlp_in, mlp_w0, mlp_b0, mlp_w1, mlp_b1, mesh);
-
-  std::cout << mlp_in->toString() << std::endl;
->>>>>>> fb832ecf
   auto mlp_grads = mlp_backwards(grad, mlp_in, mlp_mask, mlp_w0, mlp_b0, mlp_w1, mesh, mlp_tensors[0], mlp_tensors[1]);
   auto ln1_grads = layer_norm_backward(
       castOp(DataType::Float, mlp_grads[6]),
@@ -1152,14 +1118,12 @@
       ln0_b,
       {true, true, true});
 
-<<<<<<< HEAD
   fusion->addOutput(mlp_grads[1]); // mlp linear1 weight grad
   fusion->addOutput(mlp_grads[2]); // mlp linear1 bias grad
   fusion->addOutput(mlp_grads[4]); // mlp linear0 weight grad
   fusion->addOutput(mlp_grads[5]); // mlp linear0 bias grad
   fusion->addOutput(ln1_grads.grad_weight); // ln1 weight grad
   fusion->addOutput(ln1_grads.grad_bias); // ln1 bias grad
-
   fusion->addOutput(mha_grads[1]); // mha linear1 weight grad
   fusion->addOutput(mha_grads[2]); // mha linear1 bias grad
   fusion->addOutput(mha_grads[6]); // mha linear0 weight grad
@@ -1170,21 +1134,6 @@
 
   shardBetween({mha_w1, mha_sdpa_out}, {mha_out}, mha_w1);
   shardBetween({x}, {mlp_grads[1], mlp_grads[4], mlp_grads[5], mha_sdpa_out, mha_grads[1], mha_grads[4], mha_grads[5]}, mlp_w0);
-=======
-  fusion->addOutput(mlp_grads[1]); // mlp linear1 weight
-  fusion->addOutput(mlp_grads[2]); // mlp linear1 bias
-  fusion->addOutput(mlp_grads[4]); // mlp linear0 weight
-  fusion->addOutput(mlp_grads[5]); // mlp linear0 bias
-  fusion->addOutput(mlp_grads[6]); // temp
-
-  for (auto tv : {mha_sdpa_out, mha_w1}) {
-    tv->setDeviceMesh(mesh);
-    tv->axis(0)->parallelize(ParallelType::DIDx);
-  }
-
-  shardBetween({mha_w1, mha_sdpa_out}, {mha_out}, mha_w1);
-  shardBetween({x}, {mlp_grads[1], mlp_grads[4], mlp_grads[5], mha_sdpa_out}, mlp_w0);
->>>>>>> fb832ecf
   shardBetween({x}, {mlp_grads[2], mlp_grads[6]}, x);
   
   const auto options =
@@ -1207,11 +1156,7 @@
   auto mlp_mask_ = at::randn({B * S, E}, options).lt(1.0 - kDropoutProb);
 
   at::manual_seed(getATenRandomSeed());
-<<<<<<< HEAD
   // Run full forward pass to save cached tensors
-=======
-  // Run full forward pass to save cached
->>>>>>> fb832ecf
   auto ln0_ = at::native_layer_norm(x_, norm_shape, ln0_w_, ln0_b_, kEps);
   auto ln0_out_ = std::get<0>(ln0_).to(at_dtype);
   auto mha_out_ =
@@ -1232,11 +1177,7 @@
       resid0_,
       norm_shape,
       /*mean=*/std::get<1>(ln1_),
-<<<<<<< HEAD
       /*rstd=*/std::get<2>(ln1_),
-=======
-      /*rstd=*/std::get<1>(ln1_),
->>>>>>> fb832ecf
       ln1_w_,
       ln1_b_,
       {true, true, true});
@@ -1253,11 +1194,7 @@
       x_,
       norm_shape,
       /*mean=*/std::get<1>(ln0_),
-<<<<<<< HEAD
       /*rstd=*/std::get<2>(ln0_),
-=======
-      /*rstd=*/std::get<1>(ln0_),
->>>>>>> fb832ecf
       ln0_w_,
       ln0_b_,
       {true, true, true});
@@ -1292,7 +1229,6 @@
       shardTensor(mlp_w1_, 0, mesh),
       mlp_b1_,
       mlp_mask_,
-<<<<<<< HEAD
       mha_mask_,
       shardTensor(mha_grads_[0], 1, mesh), // sdpa output
       shardTensor(mha_grads_[1], 1, mesh), // sdpa logsum_exp
@@ -1306,11 +1242,6 @@
       ln0_b_,
       std::get<1>(ln0_), // ln0 mean
       std::get<2>(ln0_) // ln0 rstd
-=======
-      shardTensor(mha_out_[1], 1, mesh),
-      ln1_w_,
-      ln1_b_,
->>>>>>> fb832ecf
       };
 
   MultiDeviceExecutor runtime(
