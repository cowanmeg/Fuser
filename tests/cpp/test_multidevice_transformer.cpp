--- conflicted
+++ resolved
@@ -385,8 +385,7 @@
 std::vector<TensorView*> linear_backwards(TensorView* x,
   TensorView* w,
   TensorView* grad, 
-  DataType dtype, 
-  const DeviceMesh& mesh) {
+  DataType dtype) {
   TensorView* grad_q;
   if (grad->dtype() == dtype) {
     grad_q = grad;
@@ -395,18 +394,14 @@
     grad_q = castOp(dtype, grad);
   }
   TensorView* w_t = transpose(w, 1, 2);
+  // Note: Depending how grad_x is sharded, an allreduce may
+  // be automatically inserted.
   TensorView* grad_x_partials = matmul(grad_q, w_t);
   TensorView* grad_x = sum(grad_x_partials, {0}); // allreduce
   TensorView* grad_q_t = transpose(grad_q, 1, 2);
   TensorView* grad_w_t = matmul(grad_q_t, x);
   TensorView* grad_w = transpose(grad_w_t, 1, 2);
   TensorView* grad_b = sum(grad, {1});
-
-  // Note: these sharding will not be required with propagation fix
-  grad_x_partials->setDeviceMesh(mesh);
-  grad_x_partials->axis(0)->parallelize(ParallelType::DIDx);
-  grad_w_t->setDeviceMesh(mesh);
-  grad_w_t->axis(0)->parallelize(ParallelType::DIDx);
 
   return {grad_x, grad_w, grad_b};
 }
@@ -420,8 +415,7 @@
 std::vector<TensorView*> sharded_linear_backwards(TensorView* x,
   TensorView* w,
   TensorView* grad, 
-  DataType dtype, 
-  const DeviceMesh& mesh) {
+  DataType dtype) {
   TensorView* grad_q = castOp(dtype, grad);
   TensorView* w_t = transpose(w, 1, 2);
   TensorView* grad_x = matmul(grad_q, w_t);
@@ -429,10 +423,6 @@
   TensorView* grad_w_t = matmul(grad_t, x);
   TensorView* grad_w = transpose(grad_w_t, 1, 2);
   TensorView* grad_b = sum(grad, {0});
-
-  // TODO: this doesn't need to be parallelized
-  grad_w_t->setDeviceMesh(mesh);
-  grad_w_t->axis(0)->parallelize(ParallelType::DIDx);
 
   return {grad_x, grad_w, grad_b};
 }
@@ -459,25 +449,21 @@
   Val* dscale = IrBuilder::create<Val>(kScale);
   TensorView* dropout_grad = dropout_backward(grad, mask, dscale);
 
-  std::vector<TensorView*> linear1_grads = sharded_linear_backwards(gelu, w1, dropout_grad, dtype, mesh);
+  std::vector<TensorView*> linear1_grads = sharded_linear_backwards(gelu, w1, dropout_grad, dtype);
 
   TensorView* matmul1_grad_x_ = castOp(DataType::Float, linear1_grads[0]);
   TensorView* gelu_grad = tanh_gelu_backward(matmul1_grad_x_, linear0);
   
-  std::vector<TensorView*> linear0_grads = linear_backwards(x, w0, gelu_grad, dtype, mesh);
+  std::vector<TensorView*> linear0_grads = linear_backwards(x, w0, gelu_grad, dtype);
 
   // Manaul sharding annotations
   for (auto tv :
-<<<<<<< HEAD
        {x,
         grad,
         mask,
         dropout_grad,
         linear1_grads[2],
         linear0_grads[0]}) {
-=======
-       {x, grad, mask, dropout_grad, matmul1_grad_b, matmul0_grad_x}) {
->>>>>>> 4deddd29
     tv->setDeviceMesh(mesh);
   }
 
@@ -485,19 +471,11 @@
        {w0,
         b0,
         w1,
-<<<<<<< HEAD
-        matmul0,
         linear1_grads[0],
         linear1_grads[1],
         gelu_grad,
         linear0_grads[1],
         linear0_grads[2]}) {
-=======
-        matmul1_grad_w,
-        gelu_grad,
-        matmul0_grad_w,
-        matmul0_grad_b}) {
->>>>>>> 4deddd29
     tv->setDeviceMesh(mesh);
     tv->axis(0)->parallelize(ParallelType::DIDx);
   }
@@ -512,7 +490,6 @@
       linear0_grads[0]};
   return outputs;
 }
-
 
 std::vector<TensorView*> mha_backwards(
     TensorView* x,
@@ -558,7 +535,7 @@
   // linear1 backwards
   TensorView* sdpa_output_reshape = transpose(sdpa_output, 2, 3); // D, B, S, H/D, E/H
   sdpa_output_reshape = reshape(sdpa_output_reshape, {D, B, S, H/D, E/H}, {D, B*S, E/D});
-  std::vector<TensorView*> linear1_backwards = sharded_linear_backwards(sdpa_output_reshape, w1, dropout_grad, dtype, mesh);
+  std::vector<TensorView*> linear1_backwards = sharded_linear_backwards(sdpa_output_reshape, w1, dropout_grad, dtype);
 
   // SDPA backwards
   TensorView* linear1_grad_x = reshape(linear1_backwards[0], {D, B*S, E/D}, {D, B, S, H/D, E/H});
@@ -588,7 +565,7 @@
   TensorView* k_grad = transpose(sdpa_grad.grad_key, 2, 3);
   k_grad = reshape(k_grad, {D, B, S, H/D, E/H}, {D, B*S, E/D});
   TensorView* kqv_grad = cat({k_grad, q_grad, v_grad}, -1);
-  std::vector<TensorView*> linear0_backwards = linear_backwards(x, w0, kqv_grad, dtype, mesh);
+  std::vector<TensorView*> linear0_backwards = linear_backwards(x, w0, kqv_grad, dtype);
 
   for (auto tv : {x, mask, grad, dropout_grad, linear1_backwards[2], linear0_backwards[0]}) {
     tv->setDeviceMesh(mesh);
@@ -827,12 +804,16 @@
   fusion->addInput(tvsdpa_seed);
   fusion->addInput(tvspda_offset);
 
-  auto tv_outs = mha_backwards(tvx, tvw0, tvb0, tvw1, tvmask, tvsdpa_out, 
+  auto tvouts = mha_backwards(tvx, tvw0, tvb0, tvw1, tvmask, tvsdpa_out, 
     tvsdpa_log_sumexp, tvsdpa_seed, tvspda_offset, tvgrad, mesh, dtype);
 
-  for (auto tv : tv_outs) {
+  for (auto tv : tvouts) {
     fusion->addOutput(tv);
   }
+
+  shardBetween({tvw1}, {tvouts[1], tvouts[2]});
+  shardBetween({tvw0, tvb0}, {tvouts[3], tvouts[4], tvouts[5], tvouts[6], tvouts[7]});
+  shardBetween({tvx, tvmask, tvgrad}, {tvouts[0], tvouts[8]});
 
   const auto options =
       at::TensorOptions().dtype(at_dtype).device(communicator_->device());
@@ -844,6 +825,7 @@
   auto mask = at::randn({B * S, E}, options).lt(1.0 - kDropoutProb);
 
   at::manual_seed(getATenRandomSeed());
+  auto reference_outs = reference_mha_backwards(grad, x, mask, w0, b0, w1, at_dtype);
   std::vector<c10::IValue> inputs = {
       x,
       shardTensor(w0.view({E, 3, E}), 2, mesh).view({1, E, 3 * E / D}),
@@ -934,6 +916,7 @@
   shardBetween({mha_w0}, {mlp_in});
   shardBetween({x}, {mha_in});
 
+
   const auto options =
       at::TensorOptions().dtype(at_dtype).device(communicator_->device());
   auto x_ = at::randn({B * S, E}, options).to(at::kFloat);
