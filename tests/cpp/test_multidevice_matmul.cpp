--- conflicted
+++ resolved
@@ -34,14 +34,7 @@
 
 class DistributedMatmulTest : public MultiDeviceTest {
  protected:
-<<<<<<< HEAD
-  DistributedMatmulTest() : num_devices_(communicator->size()) {
-    DisableOptionsGuard::getCurOptions().set(DisableOption::MatmulExprEval);
-  }
-=======
-  DistributedMatmulTest()
-      : num_devices_(communicator->size()), optimization_guard_(false) {}
->>>>>>> 3f6af8fd
+  DistributedMatmulTest() : num_devices_(communicator->size()) {}
 
   void SetUp() {
     MultiDeviceTest::SetUp();
